# Changelog

All notable changes to this project will be documented in this file.

The format is based on [Keep a Changelog](http://keepachangelog.com/en/1.0.0/)
and this project adheres to [Semantic Versioning](http://semver.org/spec/v2.0.0.html).


## [Unreleased]

### Added
<<<<<<< HEAD
- Local/global sharding with MPI training via `--sharding local`
- fp16 support for factors.
- Correct training with fp16 via `--fp16`. 
- Dynamic cost-scaling with `--cost-scaling`.
- Dynamic gradient-scaling with `--dynamic-gradient-scaling`.

### Fixed
- Find MKL installed under Ubuntu 20.04 via apt-get
- Support for CUDA 11.
- General improvements and fixes for MPI handling, was essentially non-functional before (syncing, random seeds, deadlocks during saving, validation etc.)
- Allow to compile -DUSE_MPI=on with -DUSE_STATIC_LIBS=on although MPI gets still linked dynamically since it has so many dependencies.

### Changed
- Change compile options a la -DCOMPILE_CUDA_SM35 to -DCOMPILE_KEPLER, -DCOMPILE_MAXWELL,
-DCOMPILE_PASCAL, -DCOMPILE_VOLTA, -DCOMPILE_TURING and -DCOMPILE_AMPERE
- Disable -DCOMPILE_KEPLER, -DCOMPILE_MAXWELL by default.
- Dropped support for legacy graph groups.
=======
- Developer documentation framework based on Sphinx+Doxygen+Breathe+Exhale
- Expresion graph documentation (#788)
- Graph operators documentation (#801)

### Fixed
- Fix building server with Boost 1.75
- Missing implementation for cos/tan expression operator
>>>>>>> 8155d232

## [1.10.0] - 2021-02-06

### Added
- Added `intgemm8(ssse3|avx|avx512)?`, `intgemm16(sse2|avx|avx512)?` types to marian-conv with uses intgemm backend. Types intgemm8 and intgemm16 are hardware-agnostic, the other ones hardware-specific.
- Shortlist is now always multiple-of-eight.
- Added intgemm 8/16bit integer binary architecture agnostic format.
- Add --train-embedder-rank for fine-tuning any encoder(-decoder) model for multi-lingual similarity via softmax-margin loss
- Add --logical-epoch that allows to redefine the displayed epoch counter as a multiple of n data epochs, updates or labels. Also allows to define width of fractional part with second argument.
- Add --metrics chrf for computing ChrF according to https://www.aclweb.org/anthology/W15-3049/ and SacreBLEU reference implementation
- Add --after option which is meant to replace --after-batches and --after-epochs and can take label based criteria
- Add --transformer-postprocess-top option to enable correctly normalized prenorm behavior
- Add --task transformer-base-prenorm and --task transformer-big-prenorm
- Turing and Ampere GPU optimisation support, if the CUDA version supports it.
- Printing word-level scores in marian-scorer
- Optimize LayerNormalization on CPU by 6x through vectorization (ffast-math) and fixing performance regression introduced with strides in 77a420
- Decoding multi-source models in marian-server with --tsv
- GitHub workflows on Ubuntu, Windows, and MacOS
- LSH indexing to replace short list
- ONNX support for transformer models (very experimental)
- Add topk operator like PyTorch's topk
- Use *cblas_sgemm_batch* instead of a for loop of *cblas_sgemm* on CPU as the batched_gemm implementation
- Supporting relative paths in shortlist and sqlite options
- Training and scoring from STDIN
- Support for reading from TSV files from STDIN and other sources during training
  and translation with options --tsv and --tsv-fields n.
- Internal optional parameter in n-best list generation that skips empty hypotheses.
- Quantized training (fixed point or log-based quantization) with --quantize-bits N command
- Support for using Apple Accelerate as the BLAS library

### Fixed
- Segfault of spm_train when compiled with -DUSE_STATIC_LIBS=ON seems to have gone away with update to newer SentencePiece version.
- Fix bug causing certain reductions into scalars to be 0 on the GPU backend. Removed unnecessary warp shuffle instructions.
- Do not apply dropout in embeddings layers during inference with dropout-src/trg
- Print "server is listening on port" message after it is accepting connections
- Fix compilation without BLAS installed
- Providing a single value to vector-like options using the equals sign, e.g. --models=model.npz
- Fix quiet-translation in marian-server
- CMake-based compilation on Windows
- Fix minor issues with compilation on MacOS
- Fix warnings in Windows MSVC builds using CMake
- Fix building server with Boost 1.72
- Make mini-batch scaling depend on mini-batch-words and not on mini-batch-words-ref
- In concatenation make sure that we do not multiply 0 with nan (which results in nan)
- Change Approx.epsilon(0.01) to Approx.margin(0.001) in unit tests. Tolerance is now
  absolute and not relative. We assumed incorrectly that epsilon is absolute tolerance.
- Fixed bug in finding .git/logs/HEAD when Marian is a submodule in another project.
- Properly record cmake variables in the cmake build directory instead of the source tree.
- Added default "none" for option shuffle in BatchGenerator, so that it works in executables where shuffle is not an option.
- Added a few missing header files in shortlist.h and beam_search.h.
- Improved handling for receiving SIGTERM during training. By default, SIGTERM triggers 'save (now) and exit'. Prior to this fix, batch pre-fetching did not check for this sigal, potentially delaying exit considerably. It now pays attention to that. Also, the default behaviour of save-and-exit can now be disabled on the command line with --sigterm exit-immediately.
- Fix the runtime failures for FASTOPT on 32-bit builds (wasm just happens to be 32-bit) because it uses hashing with an inconsistent mix of uint64_t and size_t.

### Changed
- Remove `--clip-gemm` which is obsolete and was never used anyway
- Removed `--optimize` switch, instead we now determine compute type based on binary model.
- Updated SentencePiece repository to version 8336bbd0c1cfba02a879afe625bf1ddaf7cd93c5 from https://github.com/google/sentencepiece.
- Enabled compilation of SentencePiece by default since no dependency on protobuf anymore.
- Changed default value of --sentencepiece-max-lines from 10000000 to 2000000 since apparently the new version doesn't sample automatically anymore (Not quite clear how that affects quality of the vocabulary).
- Change mini-batch-fit search stopping criterion to stop at ideal binary search threshold.
- --metric bleu now always detokenizes SacreBLEU-style if a vocabulary knows how to, use bleu-segmented to compute BLEU on word ids. bleu-detok is now a synonym for bleu.
- Move label-smoothing computation into Cross-entropy node
- Move Simple-WebSocket-Server to submodule
- Python scripts start with #!/usr/bin/env python3 instead of python
- Changed compile flags -Ofast to -O3 and remove --ffinite-math
- Moved old graph groups to depracated folder
- Make cublas and cusparse handle inits lazy to save memory when unused
- Replaced exception-based implementation for type determination in FastOpt::makeScalar

## [1.9.0] - 2020-03-10

### Added
- An option to print cached variables from CMake
- Add support for compiling on Mac (and clang)
- An option for resetting stalled validation metrics
- Add CMAKE options to disable compilation for specific GPU SM types
- An option to print word-level translation scores
- An option to turn off automatic detokenization from SentencePiece
- Separate quantization types for 8-bit FBGEMM for AVX2 and AVX512
- Sequence-level unliklihood training
- Allow file name templated valid-translation-output files
- Support for lexical shortlists in marian-server
- Support for 8-bit matrix multiplication with FBGEMM
- CMakeLists.txt now looks for SSE 4.2
- Purging of finished hypotheses during beam-search. A lot faster for large batches.
- Faster option look-up, up to 20-30% faster translation
- Added --cite and --authors flag
- Added optional support for ccache
- Switch to change abort to exception, only to be used in library mode
- Support for 16-bit packed models with FBGEMM
- Multiple separated parameter types in ExpressionGraph, currently inference-only
- Safe handling of sigterm signal
- Automatic vectorization of elementwise operations on CPU for tensors dims that
  are divisible by 4 (AVX) and 8 (AVX2)
- Replacing std::shared_ptr<T> with custom IntrusivePtr<T> for small objects like
  Tensors, Hypotheses and Expressions.
- Fp16 inference working for translation
- Gradient-checkpointing

### Fixed
- Replace value for INVALID_PATH_SCORE with std::numer_limits<float>::lowest()
  to avoid overflow with long sequences
- Break up potential circular references for GraphGroup*
- Fix empty source batch entries with batch purging
- Clear RNN chache in transformer model, add correct hash functions to nodes
- Gather-operation for all index sizes
- Fix word weighting with max length cropping
- Fixed compilation on CPUs without support for AVX
- FastOpt now reads "n" and "y" values as strings, not as boolean values
- Fixed multiple reduction kernels on GPU
- Fixed guided-alignment training with cross-entropy
- Replace IntrusivePtr with std::uniq_ptr in FastOpt, fixes random segfaults
  due to thread-non-safty of reference counting.
- Make sure that items are 256-byte aligned during saving
- Make explicit matmul functions respect setting of cublasMathMode
- Fix memory mapping for mixed paramter models
- Removed naked pointer and potential memory-leak from file_stream.{cpp,h}
- Compilation for GCC >= 7 due to exception thrown in destructor
- Sort parameters by lexicographical order during allocation to ensure consistent
  memory-layout during allocation, loading, saving.
- Output empty line when input is empty line. Previous behavior might result in
  hallucinated outputs.
- Compilation with CUDA 10.1

### Changed
- Combine two for-loops in nth_element.cpp on CPU
- Revert LayerNorm eps to old position, i.e. sigma' = sqrt(sigma^2 + eps)
- Downgrade NCCL to 2.3.7 as 2.4.2 is buggy (hangs with larger models)
- Return error signal on SIGTERM
- Dropped support for CUDA 8.0, CUDA 9.0 is now minimal requirement
- Removed autotuner for now, will be switched back on later
- Boost depdendency is now optional and only required for marian_server
- Dropped support for g++-4.9
- Simplified file stream and temporary file handling
- Unified node intializers, same function API.
- Remove overstuff/understuff code

## [1.8.0] - 2019-09-04

### Added
- Alias options and new --task option
- Automatic detection of CPU intrisics when building with -arch=native
- First version of BERT-training and BERT-classifier, currently not compatible with TF models
- New reduction operators
- Use Cmake's ExternalProject to build NCCL and potentially other external libs
- Code for Factored Vocabulary, currently not usable yet without outside tools

### Fixed
- Issue with relative paths in automatically generated decoder config files
- Bug with overlapping CXX flags and building spm_train executable
- Compilation with gcc 8
- Overwriting and unsetting vector options
- Windows build with recent changes
- Bug with read-ahead buffer
- Handling of "dump-config: false" in YAML config
- Errors due to warnings
- Issue concerning failed saving with single GPU training and --sync-sgd option.
- NaN problem when training with Tensor Cores on Volta GPUs
- Fix pipe-handling
- Fix compilation with GCC 9.1
- Fix CMake build types

### Changed
- Error message when using left-to-right and right-to-left models together in ensembles
- Regression tests included as a submodule
- Update NCCL to 2.4.2
- Add zlib source to Marian's source tree, builds now as object lib
- -DUSE_STATIC_LIBS=on now also looks for static versions of CUDA libraries
- Include NCCL build from github.com/marian-nmt/nccl and compile within source tree
- Set nearly all warnings as errors for Marian's own targets. Disable warnings for 3rd party
- Refactored beam search

## [1.7.0] - 2018-11-27

### Added
- Word alignment generation in scorer
- Attention output generation in decoder and scorer with `--alignment soft`
- Support for SentencePiece vocabularies and run-time segmentation/desegmentation
- Support for SentencePiece vocabulary training during model training
- Group training files by filename when creating vocabularies for joint vocabularies
- Updated examples
- Synchronous multi-node training (early version)

### Fixed
- Delayed output in line-by-line translation

### Changed
- Generated word alignments include alignments for target EOS tokens
- Boost::program_options has been replaced by another CLI library
- Replace boost::file_system with Pathie
- Expansion of unambiguous command-line arguments is no longer supported

## [1.6.0] - 2018-08-08

### Added
- Faster training (20-30%) by optimizing gradient popagation of biases
- Returning Moses-style hard alignments during decoding single models,
  ensembles and n-best lists
- Hard alignment extraction strategy taking source words that have the
  attention value greater than the threshold
- Refactored sync sgd for easier communication and integration with NCCL
- Smaller memory-overhead for sync-sgd
- NCCL integration (version 2.2.13)
- New binary format for saving/load of models, can be used with _*.bin_
  extension (can be memory mapped)
- Memory-mapping of graphs for inferece with `ExpressionGraph::mmap(const void*
  ptr)` function. (assumes _*.bin_ model is mapped or in buffer)
- Added SRU (--dec-cell sru) and ReLU (--dec-cell relu) cells to inventory of
  RNN cells
- RNN auto-regression layers in transformer (`--transformer-decoder-autreg
  rnn`), work with gru, lstm, tanh, relu, sru cells
- Recurrently stacked layers in transformer (`--transformer-tied-layers 1 1 1 2
  2 2` means 6 layers with 1-3 and 4-6 tied parameters, two groups of
  parameters)
- Seamless training continuation with exponential smoothing

### Fixed
- A couple of bugs in "selection" (transpose, shift, cols, rows) operators
  during back-prob for a very specific case: one of the operators is the first
  operator after a branch, in that case gradient propgation might be
  interrupted. This did not affect any of the existing models as such a case
  was not present, but might have caused future models to not train properly
- Bug in mini-batch-fit, tied embeddings would result in identical embeddings
  in fake source and target batch. Caused under-estimation of memory usage and
  re-allocation

## [1.5.0] - 2018-06-17

### Added
- Average Attention Networks for Transformer model
- 16-bit matrix multiplication on CPU
- Memoization for constant nodes for decoding
- Autotuning for decoding

### Fixed
- GPU decoding optimizations, about 2x faster decoding of transformer models
- Multi-node MPI-based training on GPUs

## [1.4.0] - 2018-03-13

### Added
- Data weighting with `--data-weighting` at sentence or word level
- Persistent SQLite3 corpus storage with `--sqlite file.db`
- Experimental multi-node asynchronous training
- Restoring optimizer and training parameters such as learning rate, validation
  results, etc.
- Experimental multi-CPU training/translation/scoring with `--cpu-threads=N`
- Restoring corpus iteration after training is restarted
- N-best-list scoring in marian-scorer

### Fixed
- Deterministic data shuffling with specific seed for SQLite3 corpus storage
- Mini-batch fitting with binary search for faster fitting
- Better batch packing due to sorting


## [1.3.1] - 2018-02-04

### Fixed
- Missing final validation when done with training
- Differing summaries for marian-scorer when used with multiple GPUs

## [1.3.0] - 2018-01-24

### Added
- SQLite3 based corpus storage for on-disk shuffling etc. with `--sqlite`
- Asynchronous maxi-batch preloading
- Using transpose in SGEMM to tie embeddings in output layer

## [1.2.1] - 2018-01-19

### Fixed
- Use valid-mini-batch size during validation with "translation" instead of
  mini-batch
- Normalize gradients with multi-gpu synchronous SGD
- Fix divergence between saved models and validated models in asynchronous SGD

## [1.2.0] - 2018-01-13

### Added
- Option `--pretrained-model` to be used for network weights initialization
  with a pretrained model
- Version number saved in the model file
- CMake option `-DCOMPILE_SERVER=ON`
- Right-to-left training, scoring, decoding with `--right-left`

### Fixed
- Fixed marian-server compilation with Boost 1.66
- Fixed compilation on g++-4.8.4
- Fixed compilation without marian-server if openssl is not available

## [1.1.3] - 2017-12-06

### Added
- Added back gradient-dropping

### Fixed
- Fixed parameters initialization for `--tied-embeddings` during translation

## [1.1.2] - 2017-12-05

### Fixed
- Fixed ensembling with language model and batched decoding
- Fixed attention reduction kernel with large matrices (added missing
  `syncthreads()`), which should fix stability with large batches and beam-size
  during batched decoding

## [1.1.1] - 2017-11-30

### Added
- Option `--max-length-crop` to be used together with `--max-length N` to crop
  sentences to length N rather than omitting them.
- Experimental model with convolution over input characters

### Fixed
- Fixed a number of bugs for vocabulary and directory handling

## [1.1.0] - 2017-11-21

### Added
- Batched translation for all model types, significant translation speed-up
- Batched translation during validation with translation
- `--maxi-batch-sort` option for `marian-decoder`
- Support for CUBLAS_TENSOR_OP_MATH mode for cublas in cuda 9.0
- The "marian-vocab" tool to create vocabularies

## [1.0.0] - 2017-11-13

### Added
- Multi-gpu validation, scorer and in-training translation
- summary-mode for scorer
- New "transformer" model based on [Attention is all you
  need](https://arxiv.org/abs/1706.03762)
- Options specific for the transformer model
- Linear learning rate warmup with and without initial value
- Cyclic learning rate warmup
- More options for learning rate decay, including: optimizer history reset,
  repeated warmup
- Continuous inverted square root decay of learning (`--lr-decay-inv-sqrt`)
  rate based on number of updates
- Exposed optimizer parameters (e.g. momentum etc. for Adam)
- Version of deep RNN-based models compatible with Nematus (`--type nematus`)
- Synchronous SGD training for multi-gpu (enable with `--sync-sgd`)
- Dynamic construction of complex models with different encoders and decoders,
  currently only available through the C++ API
- Option `--quiet` to suppress output to stderr
- Option to choose different variants of optimization criterion: mean
  cross-entropy, perplexity, cross-entropy sum
- In-process translation for validation, uses the same memory as training
- Label Smoothing
- CHANGELOG.md
- CONTRIBUTING.md
- Swish activation function default for Transformer
  (https://arxiv.org/pdf/1710.05941.pdf)

### Changed
- Changed shape organization to follow numpy.
- Changed option `--moving-average` to `--exponential-smoothing` and inverted
  formula to `s_t = (1 - \alpha) * s_{t-1} + \alpha * x_t`, `\alpha` is now
  `1-e4` by default
- Got rid of thrust for compile-time mathematical expressions
- Changed boolean option `--normalize` to `--normalize [arg=1] (=0)`. New
  behaviour is backwards-compatible and can also be specified as
  `--normalize=0.6`
- Renamed "s2s" binary to "marian-decoder"
- Renamed "rescorer" binary to "marian-scorer"
- Renamed "server" binary to "marian-server"
- Renamed option name `--dynamic-batching` to `--mini-batch-fit`
- Unified cross-entropy-based validation, supports now perplexity and other CE
- Changed `--normalize (bool)` to `--normalize (float)arg`, allow to change
  length normalization weight as `score / pow(length, arg)`

### Removed
- Temporarily removed gradient dropping (`--drop-rate X`) until refactoring.<|MERGE_RESOLUTION|>--- conflicted
+++ resolved
@@ -9,7 +9,6 @@
 ## [Unreleased]
 
 ### Added
-<<<<<<< HEAD
 - Local/global sharding with MPI training via `--sharding local`
 - fp16 support for factors.
 - Correct training with fp16 via `--fp16`. 
@@ -21,21 +20,17 @@
 - Support for CUDA 11.
 - General improvements and fixes for MPI handling, was essentially non-functional before (syncing, random seeds, deadlocks during saving, validation etc.)
 - Allow to compile -DUSE_MPI=on with -DUSE_STATIC_LIBS=on although MPI gets still linked dynamically since it has so many dependencies.
+- Fix building server with Boost 1.75
+- Missing implementation for cos/tan expression operator
 
 ### Changed
 - Change compile options a la -DCOMPILE_CUDA_SM35 to -DCOMPILE_KEPLER, -DCOMPILE_MAXWELL,
 -DCOMPILE_PASCAL, -DCOMPILE_VOLTA, -DCOMPILE_TURING and -DCOMPILE_AMPERE
 - Disable -DCOMPILE_KEPLER, -DCOMPILE_MAXWELL by default.
 - Dropped support for legacy graph groups.
-=======
 - Developer documentation framework based on Sphinx+Doxygen+Breathe+Exhale
 - Expresion graph documentation (#788)
 - Graph operators documentation (#801)
-
-### Fixed
-- Fix building server with Boost 1.75
-- Missing implementation for cos/tan expression operator
->>>>>>> 8155d232
 
 ## [1.10.0] - 2021-02-06
 
