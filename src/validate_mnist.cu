--- conflicted
+++ resolved
@@ -28,25 +28,26 @@
   
   auto w = named(g.param(shape={IMAGE_SIZE, LABEL_SIZE},
                          init=from_vector(wData)), "w");
-  
   auto b = named(g.param(shape={1, LABEL_SIZE},
                          init=from_vector(bData)), "b");
 
-  auto probs = named(softmax(dot(x, w) + b, axis=1), "probs");
-  auto cost = named(-mean(sum(y * log(probs), axis=1), axis=0), "cost");
+  auto probs = named(
+    softmax_fast(dot(x, w) + b), //, axis=1),
+    "probs"
+  );
+  
+  auto cost = named(
+    -mean(sum(y * log(probs), axis=1), axis=0),
+    "cost"
+  );
   
   std::cerr << "Done." << std::endl;
   return g;
 }
 
-<<<<<<< HEAD
-  auto probs = softmax_fast(dot(x, w) + b, axis=1);
-  auto cost = -mean(sum(y * log(probs), axis=1), axis=0);
-=======
 int main(int argc, char** argv) {
->>>>>>> 94914d56
   
-  cudaSetDevice(0);
+  cudaSetDevice(1);
     
   std::cerr << "Loading test set...";
   std::vector<float> testImages = datasets::mnist::ReadImages("../examples/mnist/t10k-images-idx3-ubyte", BATCH_SIZE, IMAGE_SIZE);
