#pragma once

#include "marian.h"
#include "models/states.h"

namespace marian {

class EncoderBase {
protected:
  Ptr<Options> options_;
  std::string prefix_{"encoder"};
  bool inference_{false};
  size_t batchIndex_{0};

  // @TODO: This used to be virtual, but is never overridden.
  // virtual
  std::tuple<Expr, Expr> lookup(Ptr<ExpressionGraph> graph,
    Expr srcEmbeddings,
<<<<<<< HEAD
  Ptr<data::CorpusBatch> batch) const {
  auto subBatch = (*batch)[batchIndex_];
  int dimBatch = (int)subBatch->batchSize();
  int dimEmb = srcEmbeddings->shape()[-1];
  int dimWords = (int)subBatch->batchWidth();
  auto chosenEmbeddings = rows(srcEmbeddings, subBatch->data());
  auto batchEmbeddings
   = reshape(chosenEmbeddings, {dimWords, dimBatch, dimEmb});
  auto batchMask = graph->constant({dimWords, dimBatch, 1},
   inits::from_vector(subBatch->mask()));

  return std::make_tuple(batchEmbeddings, batchMask);
  }

  std::tuple<Expr, Expr> ulrLookup(Ptr<ExpressionGraph> graph,
  std::vector<Expr> urlEmbeddings,
  Ptr<data::CorpusBatch> batch) const {
  auto subBatch = (*batch)[batchIndex_];
  // is their a better way to do this?
  assert(urlEmbeddings.size() == 6);
  auto queryEmbed = urlEmbeddings[0]; //Q : dimQueries*dimUlrEmb
  auto keyEmbed = urlEmbeddings[1]; // K  : dimKeys*dimUlrEmb
  auto uniEmbed = urlEmbeddings[2]; // E  : dimQueries*dimEmb
  auto srcEmbed = urlEmbeddings[3]; // I  : dimQueries*dimEmb
  auto ulrTransform = urlEmbeddings[4]; //A   : dimUlrEmb *dimUlrEmb
  auto ulrSharable = urlEmbeddings[5]; //alpha  : dimQueries*1
  int dimBatch = (int)subBatch->batchSize();
  int dimEmb = uniEmbed->shape()[-1];
  int dimWords = (int)subBatch->batchWidth();
  // D = K.A.QT
  // dimm(K) = univ_tok_vocab*uni_embed_size
  // dim A = uni_embed_size*uni_embed_size
  // dim Q: uni_embed_size * total_merged_vocab_size
  // dim D = univ_tok_vocab * total_merged_vocab_size
  // note all above can be precombuted and serialized if A is not trainiabale and during decoding (TBD)
  // here we need to handle the mini-batch
  // extract raws corresponding to Xs in this mini batch from Q
  auto queryEmbeddings = rows(queryEmbed, subBatch->data());
  auto srcEmbeddings = rows(srcEmbed, subBatch->data());   // extract trainable src embeddings
  auto alpha = rows(ulrSharable, subBatch->data());  // extract sharable flags
  auto qt = dot(queryEmbeddings, ulrTransform,false, false);  //A: transform embeddings based on similarity A :  dimUlrEmb *dimUlrEmb
  auto z = dot(qt, keyEmbed, false, true);      // query-key similarity 
    float dropProb = this->options_->get<float>("ulr-dropout", 0.0f);  // default no dropout
  z = dropout(z, dropProb);
  float tau = this->options_->get<float>("ulr-softmax-temperature", 1.0f);  // default no temperature
  // temperature in softmax is to control randomness of predictions
  // high temperature Softmax outputs are more close to each other
  // low temperatures the softmax become more similar to  "hardmax" 
  auto weights = softmax(z/tau);  // assume default  is dim=-1, what about temprature? - scaler ??
  auto chosenEmbeddings = dot(weights, uniEmbed);  // THIS IS WRONG  - IT SHOULD BE AVERAGE 
  auto chosenEmbeddings_mix = srcEmbeddings +  alpha * chosenEmbeddings;  // this should be elementwise  broadcast
  auto batchEmbeddings
   = reshape(chosenEmbeddings_mix, { dimWords, dimBatch, dimEmb });
  auto batchMask = graph->constant({ dimWords, dimBatch, 1 },
   inits::from_vector(subBatch->mask()));
  return std::make_tuple(batchEmbeddings, batchMask);
=======
    Ptr<data::CorpusBatch> batch) const {
    auto subBatch = (*batch)[batchIndex_];
    int dimBatch = (int)subBatch->batchSize();
    int dimEmb = srcEmbeddings->shape()[-1];
    int dimWords = (int)subBatch->batchWidth();
    auto chosenEmbeddings = rows(srcEmbeddings, subBatch->data());
    auto batchEmbeddings = reshape(chosenEmbeddings, { dimWords, dimBatch, dimEmb });
    auto batchMask = graph->constant({ dimWords, dimBatch, 1 },
                                     inits::from_vector(subBatch->mask()));

    return std::make_tuple(batchEmbeddings, batchMask);
  }

  std::tuple<Expr, Expr> ulrLookup(Ptr<ExpressionGraph> graph,
      std::vector<Expr> urlEmbeddings,
    Ptr<data::CorpusBatch> batch) const {
    auto subBatch = (*batch)[batchIndex_];
    // is their a better way to do this?
    assert(urlEmbeddings.size() == 6);
    auto queryEmbed = urlEmbeddings[0]; //Q : dimQueries*dimUlrEmb
    auto keyEmbed = urlEmbeddings[1]; // K  : dimKeys*dimUlrEmb
    auto uniEmbed = urlEmbeddings[2]; // E  : dimQueries*dimEmb
    auto srcEmbed = urlEmbeddings[3]; // I  : dimQueries*dimEmb
    auto ulrTransform = urlEmbeddings[4]; //A   : dimUlrEmb *dimUlrEmb
    auto ulrSharable = urlEmbeddings[5]; //alpha  : dimQueries*1
    int dimBatch = (int)subBatch->batchSize();
    int dimEmb = uniEmbed->shape()[-1];
    int dimWords = (int)subBatch->batchWidth();
    // D = K.A.QT
    // dimm(K) = univ_tok_vocab*uni_embed_size
    // dim A = uni_embed_size*uni_embed_size
    // dim Q: uni_embed_size * total_merged_vocab_size
    // dim D = univ_tok_vocab * total_merged_vocab_size
    // note all above can be precombuted and serialized if A is not trainiabale and during decoding (TBD)
    // here we need to handle the mini-batch
    // extract raws corresponding to Xs in this mini batch from Q
    auto queryEmbeddings = rows(queryEmbed, subBatch->data());
    auto srcEmbeddings = rows(srcEmbed, subBatch->data());   // extract trainable src embeddings
    auto alpha = rows(ulrSharable, subBatch->data());  // extract sharable flags
    auto qt = dot(queryEmbeddings, ulrTransform, false, false);  //A: transform embeddings based on similarity A :  dimUlrEmb *dimUlrEmb
    auto z = dot(qt, keyEmbed, false, true);      // query-key similarity 
    float dropProb = this->options_->get<float>("ulr-dropout", 0.0f);  // default no dropout
    z = dropout(z, dropProb);
    float tau = this->options_->get<float>("ulr-softmax-temperature", 1.0f);  // default no temperature
    // temperature in softmax is to control randomness of predictions
    // high temperature Softmax outputs are more close to each other
    // low temperatures the softmax become more similar to  "hardmax" 
    auto weights = softmax(z / tau);  // assume default  is dim=-1, what about temprature? - scaler ??
    auto chosenEmbeddings = dot(weights, uniEmbed);  // THIS IS WRONG  - IT SHOULD BE AVERAGE 
    auto chosenEmbeddings_mix = srcEmbeddings + alpha * chosenEmbeddings;  // this should be elementwise  broadcast
    auto batchEmbeddings = reshape(chosenEmbeddings_mix, { dimWords, dimBatch, dimEmb });
    auto batchMask = graph->constant({ dimWords, dimBatch, 1 },
                                     inits::from_vector(subBatch->mask()));
    return std::make_tuple(batchEmbeddings, batchMask);
>>>>>>> c2312aa1
  }
public: 
  EncoderBase(Ptr<Options> options)
      : options_(options),
        prefix_(options->get<std::string>("prefix", "encoder")),
        inference_(options->get<bool>("inference", false)),
        batchIndex_(options->get<size_t>("index", 0)) {}

  virtual Ptr<EncoderState> build(Ptr<ExpressionGraph>, Ptr<data::CorpusBatch>)
      = 0;

  template <typename T>
  T opt(const std::string& key) const {
    return options_->get<T>(key);
  }

  virtual void clear() = 0;
};

}  // namespace marian<|MERGE_RESOLUTION|>--- conflicted
+++ resolved
@@ -16,64 +16,6 @@
   // virtual
   std::tuple<Expr, Expr> lookup(Ptr<ExpressionGraph> graph,
     Expr srcEmbeddings,
-<<<<<<< HEAD
-  Ptr<data::CorpusBatch> batch) const {
-  auto subBatch = (*batch)[batchIndex_];
-  int dimBatch = (int)subBatch->batchSize();
-  int dimEmb = srcEmbeddings->shape()[-1];
-  int dimWords = (int)subBatch->batchWidth();
-  auto chosenEmbeddings = rows(srcEmbeddings, subBatch->data());
-  auto batchEmbeddings
-   = reshape(chosenEmbeddings, {dimWords, dimBatch, dimEmb});
-  auto batchMask = graph->constant({dimWords, dimBatch, 1},
-   inits::from_vector(subBatch->mask()));
-
-  return std::make_tuple(batchEmbeddings, batchMask);
-  }
-
-  std::tuple<Expr, Expr> ulrLookup(Ptr<ExpressionGraph> graph,
-  std::vector<Expr> urlEmbeddings,
-  Ptr<data::CorpusBatch> batch) const {
-  auto subBatch = (*batch)[batchIndex_];
-  // is their a better way to do this?
-  assert(urlEmbeddings.size() == 6);
-  auto queryEmbed = urlEmbeddings[0]; //Q : dimQueries*dimUlrEmb
-  auto keyEmbed = urlEmbeddings[1]; // K  : dimKeys*dimUlrEmb
-  auto uniEmbed = urlEmbeddings[2]; // E  : dimQueries*dimEmb
-  auto srcEmbed = urlEmbeddings[3]; // I  : dimQueries*dimEmb
-  auto ulrTransform = urlEmbeddings[4]; //A   : dimUlrEmb *dimUlrEmb
-  auto ulrSharable = urlEmbeddings[5]; //alpha  : dimQueries*1
-  int dimBatch = (int)subBatch->batchSize();
-  int dimEmb = uniEmbed->shape()[-1];
-  int dimWords = (int)subBatch->batchWidth();
-  // D = K.A.QT
-  // dimm(K) = univ_tok_vocab*uni_embed_size
-  // dim A = uni_embed_size*uni_embed_size
-  // dim Q: uni_embed_size * total_merged_vocab_size
-  // dim D = univ_tok_vocab * total_merged_vocab_size
-  // note all above can be precombuted and serialized if A is not trainiabale and during decoding (TBD)
-  // here we need to handle the mini-batch
-  // extract raws corresponding to Xs in this mini batch from Q
-  auto queryEmbeddings = rows(queryEmbed, subBatch->data());
-  auto srcEmbeddings = rows(srcEmbed, subBatch->data());   // extract trainable src embeddings
-  auto alpha = rows(ulrSharable, subBatch->data());  // extract sharable flags
-  auto qt = dot(queryEmbeddings, ulrTransform,false, false);  //A: transform embeddings based on similarity A :  dimUlrEmb *dimUlrEmb
-  auto z = dot(qt, keyEmbed, false, true);      // query-key similarity 
-    float dropProb = this->options_->get<float>("ulr-dropout", 0.0f);  // default no dropout
-  z = dropout(z, dropProb);
-  float tau = this->options_->get<float>("ulr-softmax-temperature", 1.0f);  // default no temperature
-  // temperature in softmax is to control randomness of predictions
-  // high temperature Softmax outputs are more close to each other
-  // low temperatures the softmax become more similar to  "hardmax" 
-  auto weights = softmax(z/tau);  // assume default  is dim=-1, what about temprature? - scaler ??
-  auto chosenEmbeddings = dot(weights, uniEmbed);  // THIS IS WRONG  - IT SHOULD BE AVERAGE 
-  auto chosenEmbeddings_mix = srcEmbeddings +  alpha * chosenEmbeddings;  // this should be elementwise  broadcast
-  auto batchEmbeddings
-   = reshape(chosenEmbeddings_mix, { dimWords, dimBatch, dimEmb });
-  auto batchMask = graph->constant({ dimWords, dimBatch, 1 },
-   inits::from_vector(subBatch->mask()));
-  return std::make_tuple(batchEmbeddings, batchMask);
-=======
     Ptr<data::CorpusBatch> batch) const {
     auto subBatch = (*batch)[batchIndex_];
     int dimBatch = (int)subBatch->batchSize();
@@ -128,7 +70,6 @@
     auto batchMask = graph->constant({ dimWords, dimBatch, 1 },
                                      inits::from_vector(subBatch->mask()));
     return std::make_tuple(batchEmbeddings, batchMask);
->>>>>>> c2312aa1
   }
 public: 
   EncoderBase(Ptr<Options> options)
