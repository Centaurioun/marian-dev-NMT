--- conflicted
+++ resolved
@@ -87,33 +87,13 @@
                                         const Words& words,
                                         int dimBatch,
                                         int dimBeam) {
+    lazyCreateEmbedding(graph);
     Expr selectedEmbs;
-<<<<<<< HEAD
     int dimEmb = opt<int>("dim-emb");
     if(words.empty()) {
       selectedEmbs = graph->constant({1, 1, dimBatch, dimEmb}, inits::zeros);
     } else {
-      lazyCreateEmbedding(graph);
       selectedEmbs = embedding_[batchIndex_]->apply(words, {dimBeam, 1, dimBatch, dimEmb});
-=======
-
-	// embeddings are loaded from model during translation, no fixing required
-    auto yEmbFactory = embedding()  //
-        ("dimVocab", dimTrgVoc)     //
-        ("dimEmb", dimTrgEmb);
-
-    if(opt<bool>("tied-embeddings-src") || opt<bool>("tied-embeddings-all"))
-      yEmbFactory("prefix", "Wemb");
-    else
-      yEmbFactory("prefix", prefix_ + "_Wemb");
-
-    auto yEmb = yEmbFactory.construct(graph);
-
-    if(words.empty()) {
-      selectedEmbs = graph->constant({1, 1, dimBatch, dimTrgEmb}, inits::zeros);
-    } else {
-      selectedEmbs = yEmb->apply(words, {dimBeam, 1, dimBatch, dimTrgEmb});
->>>>>>> aa518e8e
     }
     state->setTargetHistoryEmbeddings(selectedEmbs);
   }
