#pragma once

#include "marian.h"
#include "states.h"

#include "data/shortlist.h"
#include "layers/generic.h"

namespace marian {

class DecoderBase {
protected:
  Ptr<Options> options_;
  std::string prefix_{"decoder"};
  bool inference_{false};
  size_t batchIndex_{1};

  Ptr<data::Shortlist> shortlist_;

public:
  DecoderBase(Ptr<Options> options)
      : options_(options),
        prefix_(options->get<std::string>("prefix", "decoder")),
        inference_(options->get<bool>("inference", false)),
        batchIndex_(options->get<size_t>("index", 1)) {}

  virtual ~DecoderBase() {}

  virtual Ptr<DecoderState> startState(Ptr<ExpressionGraph>,
                                       Ptr<data::CorpusBatch> batch,
                                       std::vector<Ptr<EncoderState>>&)
      = 0;

  virtual Ptr<DecoderState> step(Ptr<ExpressionGraph>, Ptr<DecoderState>) = 0;

  virtual void embeddingsFromBatch(Ptr<ExpressionGraph> graph,
                                   Ptr<DecoderState> state,
                                   Ptr<data::CorpusBatch> batch) {

    int dimVoc = opt<std::vector<int>>("dim-vocabs")[batchIndex_];
    int dimEmb = opt<int>("dim-emb");

    auto yEmbFactory = embedding()  //
        ("dimVocab", dimVoc)        //
        ("dimEmb", dimEmb);

    if(opt<bool>("tied-embeddings-src") || opt<bool>("tied-embeddings-all"))
      yEmbFactory("prefix", "Wemb");
    else
      yEmbFactory("prefix", prefix_ + "_Wemb");

    if(options_->has("embedding-fix-trg"))
      yEmbFactory("fixed", opt<bool>("embedding-fix-trg"));

    if(options_->has("embedding-vectors")) {
      auto embFiles = opt<std::vector<std::string>>("embedding-vectors");
      yEmbFactory("embFile", embFiles[batchIndex_])  //
          ("normalization", opt<bool>("embedding-normalization"));
    }

    auto yEmb = yEmbFactory.construct(graph);

    auto subBatch = (*batch)[batchIndex_];

    Expr y, yMask; std::tie
    (y, yMask) = yEmb->apply(subBatch);

<<<<<<< HEAD
    Expr yData;
    if(shortlist_) {
      yData = graph->indices(shortlist_->mappedIndices());
    } else {
      yData = graph->indices(toWordIndexVector(subBatch->data()));
    }
=======
    const Words& data =
      /*if*/ (shortlist_) ?
        shortlist_->mappedIndices()
      /*else*/ :
        subBatch->data();
    Expr yData = graph->indices(data);
>>>>>>> d8238a9d

    auto yShifted = shift(y, {1, 0, 0});

    state->setTargetEmbeddings(yShifted);
    state->setTargetMask(yMask);
    state->setTargetWords(data);
  }

  virtual void embeddingsFromPrediction(Ptr<ExpressionGraph> graph,
                                        Ptr<DecoderState> state,
                                        const Words& words,
                                        int dimBatch,
                                        int dimBeam) {
    int dimTrgEmb = opt<int>("dim-emb");
    int dimTrgVoc = opt<std::vector<int>>("dim-vocabs")[batchIndex_];

    Expr selectedEmbs;
    if(words.empty()) {
      selectedEmbs = graph->constant({1, 1, dimBatch, dimTrgEmb}, inits::zeros);
    } else {
      // embeddings are loaded from model during translation, no fixing required
      auto yEmbFactory = embedding()  //
          ("dimVocab", dimTrgVoc)     //
          ("dimEmb", dimTrgEmb);
  
      if(opt<bool>("tied-embeddings-src") || opt<bool>("tied-embeddings-all"))
        yEmbFactory("prefix", "Wemb");
      else
        yEmbFactory("prefix", prefix_ + "_Wemb");
  
      auto yEmb = yEmbFactory.construct(graph);

      selectedEmbs = yEmb->apply(words, {dimBeam, 1, dimBatch, dimTrgEmb});
    }
    state->setTargetEmbeddings(selectedEmbs);
  }

  virtual const std::vector<Expr> getAlignments(int /*i*/ = 0) { return {}; };

  virtual Ptr<data::Shortlist> getShortlist() { return shortlist_; }
  virtual void setShortlist(Ptr<data::Shortlist> shortlist) {
    shortlist_ = shortlist;
  }

  template <typename T>
  T opt(const std::string& key) const {
    return options_->get<T>(key);
  }

  template <typename T>
  T opt(const std::string& key, const T& def) {
    return options_->get<T>(key, def);
  }

  virtual void clear() = 0;
};

}  // namespace marian<|MERGE_RESOLUTION|>--- conflicted
+++ resolved
@@ -65,21 +65,12 @@
     Expr y, yMask; std::tie
     (y, yMask) = yEmb->apply(subBatch);
 
-<<<<<<< HEAD
-    Expr yData;
-    if(shortlist_) {
-      yData = graph->indices(shortlist_->mappedIndices());
-    } else {
-      yData = graph->indices(toWordIndexVector(subBatch->data()));
-    }
-=======
     const Words& data =
       /*if*/ (shortlist_) ?
         shortlist_->mappedIndices()
       /*else*/ :
         subBatch->data();
-    Expr yData = graph->indices(data);
->>>>>>> d8238a9d
+    Expr yData = graph->indices(toWordIndexVector(data));
 
     auto yShifted = shift(y, {1, 0, 0});
 
