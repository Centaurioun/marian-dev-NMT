#pragma once

#include "data/corpus.h"
#include "training/config.h"
#include "graph/expression_graph.h"
#include "layers/rnn.h"
#include "layers/param_initializers.h"
#include "layers/generic.h"
#include "3rd_party/cnpy/cnpy.h"
#include "common/logging.h"

namespace marian {

class DL4MT {
  private:
    Ptr<Config> options_;

    Ptr<RNN<CGRU>> rnn_;

    int dimSrcVoc_{40000};
    int dimSrcEmb_{512};
    int dimEncState_{1024};

    int dimTrgVoc_{40000};
    int dimTrgEmb_{512};
    int dimDecState_{1024};

    int dimBatch_{64};

    bool normalize_;

    void setDims(Ptr<ExpressionGraph> graph,
                 Ptr<data::CorpusBatch> batch) {
      dimSrcVoc_ = graph->get("Wemb") ? graph->get("Wemb")->shape()[0] : dimSrcVoc_;
      dimSrcEmb_ = graph->get("Wemb") ? graph->get("Wemb")->shape()[1] : dimSrcEmb_;
      dimEncState_ = graph->get("encoder_U") ? graph->get("encoder_U")->shape()[0] : dimEncState_;

      dimTrgVoc_ = graph->get("Wemb_dec") ? graph->get("Wemb_dec")->shape()[0] : dimTrgVoc_;
      dimTrgEmb_ = graph->get("Wemb_dec") ? graph->get("Wemb_dec")->shape()[1] : dimTrgEmb_;
      dimDecState_ = graph->get("decoder_U") ? graph->get("decoder_U")->shape()[0] : dimDecState_;

      dimBatch_ = batch->size();
    }

  public:

    DL4MT(Ptr<Config> options)
    : options_(options) {

      auto dimVocabs = options->get<std::vector<int>>("dim-vocabs");

      normalize_ = options->get<bool>("normalize");

      dimSrcVoc_   = dimVocabs[0];
      dimSrcEmb_   = options->get<int>("dim-emb");
      dimEncState_ = options->get<int>("dim-rnn");
      dimTrgVoc_   = dimVocabs[0];
      dimTrgEmb_   = options->get<int>("dim-emb");
      dimDecState_ = options->get<int>("dim-rnn");
      dimBatch_    = options->get<int>("mini-batch");
    }


    void load(Ptr<ExpressionGraph> graph,
              const std::string& name) {
      using namespace keywords;

<<<<<<< HEAD
      LOG(info, "Loading model from {}", name);
      
=======
      LOG(info) << "Loading model from " << name;

>>>>>>> cdd4bd08
      auto numpy = cnpy::npz_load(name);

      std::vector<std::string> parameters = {
        // Source word embeddings
        "Wemb",

        // GRU in encoder
        "encoder_U", "encoder_W", "encoder_b",
        "encoder_Ux", "encoder_Wx", "encoder_bx",

        // GRU in encoder, reversed
        "encoder_r_U", "encoder_r_W", "encoder_r_b",
        "encoder_r_Ux", "encoder_r_Wx", "encoder_r_bx",

        // Transformation of decoder input state
        "ff_state_W", "ff_state_b",

        // Target word embeddings
        "Wemb_dec",

        // GRU layer 1 in decoder
        "decoder_U", "decoder_W", "decoder_b",
        "decoder_Ux", "decoder_Wx", "decoder_bx",

        // Attention
        "decoder_W_comb_att", "decoder_b_att",
        "decoder_Wc_att", "decoder_U_att",

        // GRU layer 2 in decoder
        "decoder_U_nl", "decoder_Wc", "decoder_b_nl",
        "decoder_Ux_nl", "decoder_Wcx", "decoder_bx_nl",

        // Read out
        "ff_logit_lstm_W", "ff_logit_lstm_b",
        "ff_logit_prev_W", "ff_logit_prev_b",
        "ff_logit_ctx_W", "ff_logit_ctx_b",
        "ff_logit_W", "ff_logit_b",
      };

      std::vector<std::string> parametersNorm = {
        "decoder_att_gamma1", "decoder_att_gamma2",
        "decoder_cell1_gamma1", "decoder_cell1_gamma2",
        "decoder_cell2_gamma1", "decoder_cell2_gamma2",
        "encoder_gamma1", "encoder_gamma2",
        "encoder_r_gamma1", "encoder_r_gamma2",
        "ff_logit_l1_gamma0", "ff_logit_l1_gamma1",
        "ff_logit_l1_gamma2", "ff_state_gamma"
      };

      if(normalize_)
        for(auto& p : parametersNorm)
          parameters.push_back(p);

      std::map<std::string, std::string> nameMap = {
        {"decoder_U", "decoder_cell1_U"},
        {"decoder_W", "decoder_cell1_W"},
        {"decoder_b", "decoder_cell1_b"},
        {"decoder_Ux", "decoder_cell1_Ux"},
        {"decoder_Wx", "decoder_cell1_Wx"},
        {"decoder_bx", "decoder_cell1_bx"},

        {"decoder_U_nl", "decoder_cell2_U"},
        {"decoder_Wc", "decoder_cell2_W"},
        {"decoder_b_nl", "decoder_cell2_b"},
        {"decoder_Ux_nl", "decoder_cell2_Ux"},
        {"decoder_Wcx", "decoder_cell2_Wx"},
        {"decoder_bx_nl", "decoder_cell2_bx"},

        {"ff_logit_prev_W", "ff_logit_l1_W0"},
        {"ff_logit_prev_b", "ff_logit_l1_b0"},
        {"ff_logit_lstm_W", "ff_logit_l1_W1"},
        {"ff_logit_lstm_b", "ff_logit_l1_b1"},
        {"ff_logit_ctx_W", "ff_logit_l1_W2"},
        {"ff_logit_ctx_b", "ff_logit_l1_b2"},

        {"ff_logit_W", "ff_logit_l2_W"},
        {"ff_logit_b", "ff_logit_l2_b"}
      };

      for(auto name : parameters) {
        UTIL_THROW_IF2(numpy.count(name) == 0,
                       "Parameter " << name << " does not exist.");

        Shape shape;
        if(numpy[name].shape.size() == 2) {
          shape.set(0, numpy[name].shape[0]);
          shape.set(1, numpy[name].shape[1]);
        }
        else if(numpy[name].shape.size() == 1) {
          shape.set(0, 1);
          shape.set(1, numpy[name].shape[0]);
        }

        std::string pName = name;
        if(nameMap.count(name))
          pName = nameMap[name];

        graph->param(pName, shape,
                     init=inits::from_numpy(numpy[name]));
      }
    }

    void save(Ptr<ExpressionGraph> graph,
              const std::string& name) {

<<<<<<< HEAD
      LOG(info, "Saving model to {}", name);
      
=======
      LOG(info) << "Saving model to " << name;

>>>>>>> cdd4bd08
      unsigned shape[2];
      std::string mode = "w";

      std::map<std::string, std::string> nameMap = {
        {"decoder_cell1_U", "decoder_U"},
        {"decoder_cell1_W", "decoder_W"},
        {"decoder_cell1_b", "decoder_b"},
        {"decoder_cell1_Ux", "decoder_Ux"},
        {"decoder_cell1_Wx", "decoder_Wx"},
        {"decoder_cell1_bx", "decoder_bx"},

        {"decoder_cell2_U", "decoder_U_nl"},
        {"decoder_cell2_W", "decoder_Wc"},
        {"decoder_cell2_b", "decoder_b_nl"},
        {"decoder_cell2_Ux", "decoder_Ux_nl"},
        {"decoder_cell2_Wx", "decoder_Wcx"},
        {"decoder_cell2_bx", "decoder_bx_nl"},

        {"ff_logit_l1_W0", "ff_logit_prev_W"},
        {"ff_logit_l1_b0", "ff_logit_prev_b"},
        {"ff_logit_l1_W1", "ff_logit_lstm_W"},
        {"ff_logit_l1_b1", "ff_logit_lstm_b"},
        {"ff_logit_l1_W2", "ff_logit_ctx_W"},
        {"ff_logit_l1_b2", "ff_logit_ctx_b"},

        {"ff_logit_l2_W", "ff_logit_W"},
        {"ff_logit_l2_b", "ff_logit_b"}
      };

      cudaSetDevice(graph->getDevice());

      for(auto p : graph->params().getMap()) {
        std::vector<float> v;
        p.second->val() >> v;

        unsigned dim;
        if(p.second->shape()[0] == 1) {
          shape[0] = p.second->shape()[1];
          dim = 1;
        }
        else {
          shape[0] = p.second->shape()[0];
          shape[1] = p.second->shape()[1];
          dim = 2;
        }

        std::string pName = p.first;
        if(nameMap.count(pName))
          pName = nameMap[pName];

        cnpy::npz_save(name, pName, v.data(), shape, dim, mode);
        mode = "a";
      }

      float ctt = 0;
      shape[0] = 1;
      cnpy::npz_save(name, "decoder_c_tt", &ctt, shape, 1, mode);
    }

    std::tuple<Expr, Expr>
    prepareSource(Expr emb, Ptr<data::CorpusBatch> batch, size_t index) {
      using namespace keywords;
      std::vector<size_t> indeces;
      std::vector<float> mask;

      for(auto& word : (*batch)[index]) {
        for(auto i: word.first)
          indeces.push_back(i);
        for(auto m: word.second)
          mask.push_back(m);
      }

      int dimBatch = batch->size();
      int dimEmb = emb->shape()[1];
      int dimWords = (int)(*batch)[index].size();

      auto graph = emb->graph();
      auto x = reshape(rows(emb, indeces), {dimBatch, dimEmb, dimWords});
      auto xMask = graph->constant(shape={dimBatch, 1, dimWords},
                                   init=inits::from_vector(mask));
      return std::make_tuple(x, xMask);
    }

    std::tuple<Expr, Expr, Expr>
    prepareTarget(Expr emb, Ptr<data::CorpusBatch> batch, size_t index) {
      using namespace keywords;

      std::vector<size_t> indeces;
      std::vector<float> mask;
      std::vector<float> findeces;

      for(int j = 0; j < (*batch)[index].size(); ++j) {
        auto& trgWordBatch = (*batch)[index][j];

        for(auto i : trgWordBatch.first) {
          findeces.push_back((float)i);
          if(j < (*batch)[index].size() - 1)
            indeces.push_back(i);
        }

        for(auto m : trgWordBatch.second)
            mask.push_back(m);
      }

      int dimBatch = batch->size();
      int dimEmb = emb->shape()[1];
      int dimWords = (int)(*batch)[index].size();

      auto graph = emb->graph();

      auto y = reshape(rows(emb, indeces),
                       {dimBatch, dimEmb, dimWords - 1});

      auto yMask = graph->constant(shape={dimBatch, 1, dimWords},
                                  init=inits::from_vector(mask));
      auto yIdx = graph->constant(shape={(int)findeces.size(), 1},
                                  init=inits::from_vector(findeces));

      return std::make_tuple(y, yMask, yIdx);
    }

    std::tuple<Expr, Expr> encoder(Ptr<ExpressionGraph> graph,
                                   Ptr<data::CorpusBatch> batch) {
      using namespace keywords;

      auto xEmb = Embedding("Wemb", dimSrcVoc_, dimSrcEmb_)(graph);

      Expr x, xMask;
      std::tie(x, xMask) = prepareSource(xEmb, batch, 0);

      auto xfw = RNN<GRU>(graph, "encoder",
                          dimSrcEmb_, dimEncState_,
                          normalize=normalize_,
                          direction=dir::forward)(x);

      auto xbw = RNN<GRU>(graph, "encoder_r",
                          dimSrcEmb_, dimEncState_,
                          normalize=normalize_,
                          direction=dir::backward)(x, mask=xMask);

      auto xContext = concatenate({xfw, xbw}, axis=1);

      return std::make_tuple(xContext, xMask);
    }

    std::tuple<Expr, Expr> step(Expr hyps,
                                const std::vector<size_t> hypIdx = {},
                                const std::vector<size_t> embIdx = {}) {
      using namespace keywords;
      auto graph = hyps->graph();

      Expr selectedHyps, selectedEmbs;
      if(embIdx.empty()) {
        selectedHyps = hyps;
        selectedEmbs = graph->constant(shape={1, dimTrgEmb_},
                                       init=inits::zeros);
      }
      else {
        // @TODO : solve this better than reshaping!
        selectedHyps = reshape(rows(hyps, hypIdx),
                               {1, hyps->shape()[1], 1, (int)hypIdx.size()});

        auto yEmb = Embedding("Wemb_dec", dimTrgVoc_, dimTrgEmb_)(graph);
        selectedEmbs = reshape(rows(yEmb, embIdx),
                               {1, yEmb->shape()[1], 1, (int)embIdx.size()});
      }
      Expr newHyps, logits;
      std::tie(newHyps, logits) = step(selectedHyps, selectedEmbs, true);
      return std::make_tuple(newHyps, logsoftmax(logits));
    }

    std::tuple<Expr, Expr> step(Expr yInStates, Expr yEmbeddings,
                                bool single = false) {
      using namespace keywords;

      auto yOutStates = (*rnn_)(yEmbeddings, yInStates);
      auto yCtx = single ?
        rnn_->getCell()->getLastContext() :
        rnn_->getCell()->getContexts();

      //// 2-layer feedforward network for outputs and cost
      auto yLogitsL1 = Dense("ff_logit_l1", dimTrgEmb_,
                             activation=act::tanh,
                             normalize=normalize_)
                         (yEmbeddings, yOutStates, yCtx);

      auto yLogitsL2 = Dense("ff_logit_l2", dimTrgVoc_)
                         (yLogitsL1);

      return std::make_tuple(yOutStates, yLogitsL2);
    }

    Expr startState(Expr context, Expr mask) {
      using namespace keywords;

      auto meanContext = weighted_average(context, mask, axis=2);
      auto start = Dense("ff_state",
                         dimDecState_,
                         activation=act::tanh,
                         normalize=normalize_)(meanContext);
      return start;
    }

    Expr buildEncoder(Ptr<ExpressionGraph> graph, Ptr<data::CorpusBatch> batch) {
      using namespace keywords;
      graph->clear();
      rnn_.reset();
      setDims(graph, batch);

      Expr xContext, xMask;
      std::tie(xContext, xMask) = encoder(graph, batch);

      auto attention = New<GlobalAttention>("decoder",
                                            xContext, dimDecState_,
                                            mask=xMask, normalize=normalize_);
      rnn_ = New<RNN<CGRU>>(graph, "decoder",
                            dimTrgEmb_, dimDecState_,
                            attention,
                            normalize=normalize_);

      return startState(xContext, xMask);
    }

    std::tuple<Expr, Expr, Expr> embeddings(Ptr<ExpressionGraph> graph,
                                            Ptr<data::CorpusBatch> batch) {
      using namespace keywords;

      auto yEmb = Embedding("Wemb_dec", dimTrgVoc_, dimTrgEmb_)(graph);
      Expr y, yMask, yIdx;
      std::tie(y, yMask, yIdx) = prepareTarget(yEmb, batch, 1);
      auto yEmpty = graph->zeros(shape={dimBatch_, dimTrgEmb_});
      auto yShifted = concatenate({yEmpty, y}, axis=2);

      return std::make_tuple(yShifted, yMask, yIdx);
    }

    Expr build(Ptr<ExpressionGraph> graph,
               Ptr<data::CorpusBatch> batch) {
      using namespace keywords;
      graph->clear();
      rnn_.reset();
      setDims(graph, batch);

      Expr xContext, xMask;
      std::tie(xContext, xMask) = encoder(graph, batch);
      auto yStartStates = startState(xContext, xMask);

      Expr yEmbeddings, yMask, yIdx;
      std::tie(yEmbeddings, yMask, yIdx) = embeddings(graph, batch);

      auto attention = New<GlobalAttention>("decoder",
                                            xContext, dimDecState_,
                                            mask=xMask, normalize=normalize_);
      rnn_ = New<RNN<CGRU>>(graph, "decoder",
                            dimTrgEmb_, dimDecState_,
                            attention,
                            normalize=normalize_);

      Expr yOutStates, yLogits;
      std::tie(yOutStates, yLogits) = step(yStartStates, yEmbeddings);

      auto cost = CrossEntropyCost("cost")(yLogits, yIdx, mask=yMask);

      return cost;
    }
};

}<|MERGE_RESOLUTION|>--- conflicted
+++ resolved
@@ -65,13 +65,8 @@
               const std::string& name) {
       using namespace keywords;
 
-<<<<<<< HEAD
       LOG(info, "Loading model from {}", name);
       
-=======
-      LOG(info) << "Loading model from " << name;
-
->>>>>>> cdd4bd08
       auto numpy = cnpy::npz_load(name);
 
       std::vector<std::string> parameters = {
@@ -177,13 +172,8 @@
     void save(Ptr<ExpressionGraph> graph,
               const std::string& name) {
 
-<<<<<<< HEAD
       LOG(info, "Saving model to {}", name);
       
-=======
-      LOG(info) << "Saving model to " << name;
-
->>>>>>> cdd4bd08
       unsigned shape[2];
       std::string mode = "w";
 
