--- conflicted
+++ resolved
@@ -481,20 +481,6 @@
   // returns the embedding matrix based on options
   // and based on batchIndex_.
   
-<<<<<<< HEAD
-  std::vector<Expr> ULREmbeddings(size_t subBatchIndex) const {
-    // standard encoder word embeddings
-  int dimSrcVoc = opt<std::vector<int>>("dim-vocabs")[0];  //ULR multi-lingual src
-  int dimTgtVoc = opt<std::vector<int>>("dim-vocabs")[1];  //ULR monon tgt
-  int dimEmb = opt<int>("dim-emb");
-  int dimUlrEmb = opt<int>("ulr-dim-emb");
-  auto embFactory = ulr_embedding(graph_)("dimSrcVoc", dimSrcVoc)("dimTgtVoc", dimTgtVoc)
-   ("dimUlrEmb", dimUlrEmb)("dimEmb", dimEmb)
-   ("ulrTrainTransform", opt<bool>("ulr-trainable-transformation"))
-   ("ulrQueryFile", opt<std::string>("ulr-query-vectors"))
-   ("ulrKeysFile" , opt<std::string>("ulr-keys-vectors"));
-  return embFactory.construct();
-=======
   std::vector<Expr> ULREmbeddings() const {
     // standard encoder word embeddings
     int dimSrcVoc = opt<std::vector<int>>("dim-vocabs")[0];  //ULR multi-lingual src
@@ -507,29 +493,10 @@
                                            ("ulrQueryFile", opt<std::string>("ulr-query-vectors"))
                                            ("ulrKeysFile", opt<std::string>("ulr-keys-vectors"));
     return embFactory.construct();
->>>>>>> c2312aa1
   }
   
   Expr wordEmbeddings(size_t subBatchIndex) const {
     // standard encoder word embeddings
-<<<<<<< HEAD
-  int dimVoc = opt<std::vector<int>>("dim-vocabs")[subBatchIndex];
-  int dimEmb = opt<int>("dim-emb");
-  auto embFactory = embedding(graph_)("dimVocab", dimVoc)("dimEmb", dimEmb);
-  if(opt<bool>("tied-embeddings-src") || opt<bool>("tied-embeddings-all"))
-    embFactory("prefix", "Wemb");
-  else
-    embFactory("prefix", prefix_ + "_Wemb");
-  if(options_->has("embedding-fix-src"))
-    embFactory("fixed", opt<bool>("embedding-fix-src"));
-  if(options_->has("embedding-vectors")) {
-    auto embFiles = opt<std::vector<std::string>>("embedding-vectors");
-    embFactory
-    ("embFile", embFiles[subBatchIndex])
-      ("normalization", opt<bool>("embedding-normalization"));
-  }
-  return embFactory.construct();
-=======
     int dimVoc = opt<std::vector<int>>("dim-vocabs")[subBatchIndex];
     int dimEmb = opt<int>("dim-emb");
     auto embFactory = embedding(graph_)("dimVocab", dimVoc)("dimEmb", dimEmb);
@@ -545,7 +512,6 @@
                 ("normalization", opt<bool>("embedding-normalization"));
     }
     return embFactory.construct();
->>>>>>> c2312aa1
   }
 
   Ptr<EncoderState> build(Ptr<ExpressionGraph> graph,
@@ -558,21 +524,6 @@
     int dimEmb = opt<int>("dim-emb");
     int dimBatch = (int)batch->size();
     int dimSrcWords = (int)(*batch)[batchIndex_]->batchWidth();
-<<<<<<< HEAD
-  Expr batchEmbeddings, batchMask;
-  if (options_->has("ulr-enabled") && options_->get<bool>("ulr-enabled") == true) {
-    auto embeddings = ULREmbeddings(batchIndex_); // embedding matrix, considering tying and some other options
-                         // embed the source words in the batch using ULR
-    std::tie(batchEmbeddings, batchMask) = EncoderBase::ulrLookup(graph_, embeddings, batch);
-  }
-  else
-  {
-    auto embeddings = wordEmbeddings(batchIndex_); // embedding matrix, considering tying and some other options
-                       // embed the source words in the batch
-    std::tie(batchEmbeddings, batchMask)
-    = EncoderBase::lookup(graph_, embeddings, batch);
-  }
-=======
     // create the embedding matrix, considering tying and some other options
     // embed the source words in the batch
     Expr batchEmbeddings, batchMask;
@@ -587,7 +538,6 @@
       std::tie(batchEmbeddings, batchMask)
         = EncoderBase::lookup(graph_, embeddings, batch);
     }
->>>>>>> c2312aa1
     // apply dropout over source words
     float dropoutSrc = inference_ ? 0 : opt<float>("dropout-src");
     if(dropoutSrc) {
