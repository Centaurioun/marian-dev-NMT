--- conflicted
+++ resolved
@@ -14,10 +14,7 @@
 class TrainingObserver {
 public:
   virtual ~TrainingObserver() {}
-<<<<<<< HEAD
-=======
-
->>>>>>> 9f294036
+  
   virtual void init(TrainingState&) {}
   virtual void actAfterEpoch(TrainingState&) {}
   virtual void actAfterBatches(TrainingState&) {}
