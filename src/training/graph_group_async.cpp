#include "training/graph_group_async.h"
#include "data/corpus_base.h"
#include "functional/functional.h"
#include "tensors/tensor_operators.h"

namespace marian {

AsyncGraphGroup::AsyncGraphGroup(Ptr<Config> config)
    : GraphGroup(config),
      ExponentialSmoothing{options_->get<float>("exponential-smoothing")},
      devices_{options_->getDevices()},
      shardSync_(devices_.size()),
      optimizerDelay_{options_->get<size_t>("optimizer-delay")} {
  pool_.reset(new ThreadPool(devices_.size(), devices_.size()));

  for(auto device : devices_) {
    auto graph = New<ExpressionGraph>();
    graph->setDevice(device);
    graph->getBackend()->setClip(options_->get<float>("clip-gemm"));
    graph->reserveWorkspaceMB(options_->get<size_t>("workspace"));
    graphs_.push_back(graph);
    shardOpt_.push_back(Optimizer(options_));

    builders_.push_back(
        models::from_config(options_, models::usage::training));
  }
}

void AsyncGraphGroup::setScheduler(Ptr<Scheduler> scheduler) {
  scheduler_ = scheduler;
  // optimizer has to be registered last to see changes of learning rate
  scheduler_->registerTrainingObserver(scheduler_);

  for(auto opt : shardOpt_)
    scheduler_->registerTrainingObserver(opt);
}

void AsyncGraphGroup::fetchParams(Tensor oldParams,
                                  const std::vector<Tensor>& params,
                                  int device_id) {
  // @TODO read guard on parameters
  int pos = 0;

  std::vector<std::thread> threads;
  for(size_t idx = 0; idx < devices_.size(); idx++) {
    threads.emplace_back(std::thread(
        [&](int idx, int pos) {
          // individual mutex per-shard
          std::lock_guard<std::mutex> guard(shardSync_[idx]);
          oldParams->subtensor(pos, params[idx]->size())->copyFrom(params[idx]);
        },
        idx,
        pos));

    pos += shardSize_;
  }
  for(auto&& t : threads) {
    t.join();
  }
}

void AsyncGraphGroup::pushGradients(Tensor newGrads,
                                    size_t batch_words,
                                    int device_id) {
  // add instead of copy?
  std::vector<std::thread> threads;
  int pos = 0;
  for(size_t idx = 0; idx < devices_.size(); idx++) {
    threads.emplace_back(std::thread(
        [&](int idx, int pos) {
          // individual mutex per-shard
          std::lock_guard<std::mutex> guard(shardSync_[idx]);
          grads_[idx]->copyFrom(newGrads->subtensor(pos, grads_[idx]->size()));

          if(scaleLearningRate_) {
            shardOpt_[idx]->update(
                params_[idx], grads_[idx], batch_words / avgBatchWords_);
          } else {
            shardOpt_[idx]->update(params_[idx], grads_[idx]);
          }

          if(mvAvg_)
            updateMovingAverage(
                paramsAvg_[idx], params_[idx], scheduler_->numberOfBatches());
        },
        idx,
        pos));

    pos += shardSize_;
  }
  for(auto&& t : threads)
    t.join();
}

void AsyncGraphGroup::init(Ptr<data::Batch> batch) {
  // initialize the parameters
  {
    ThreadPool pool(graphs_.size(), graphs_.size());
    for(size_t i = 0; i < graphs_.size(); ++i) {
      auto init = [&](size_t i) {
        builders_[i]->build(graphs_[i], batch);
        graphs_[i]->forward();
      };
      pool.enqueue(init, i);
    }
  }

  if(params_.empty()) {
    int totalSize = graphs_[0]->params()->vals()->size();
    shardSize_ = ceil(totalSize / (float)devices_.size());

    int pos = 0;
    // parameter sharding
    for(auto graph : graphs_) {
      int __size__ = std::min(shardSize_, totalSize);
      totalSize -= __size__;

      Tensor param;
      Ptr<TensorAllocator> allocator
          = New<TensorAllocator>(graph->getBackend());
      allocator->reserveExact(__size__ * sizeof(float));
      allocator->allocate(param, {1, __size__});
      paramsAlloc_.push_back(allocator);

      param->copyFrom(graphs_[0]->params()->vals()->subtensor(pos, __size__));
      params_.push_back(param);

      pos += __size__;
    }
  }
  if(grads_.empty()) {
    int totalSize = graphs_[0]->params()->vals()->size();

    for(auto graph : graphs_) {
      int __size__ = std::min(shardSize_, totalSize);
      totalSize -= __size__;
      Tensor grad_;
      Ptr<TensorAllocator> allocator_
          = New<TensorAllocator>(graph->getBackend());

      allocator_->reserveExact(__size__ * sizeof(float));
      allocator_->allocate(grad_, {1, __size__});
      gradsAlloc_.push_back(allocator_);
      grads_.push_back(grad_);
    }
  }
  if(mvAvg_ && paramsAvg_.empty()) {
    Ptr<ExpressionGraph> graphAvg;
    std::string name = options_->get<std::string>("model");
    if(boost::filesystem::exists(name + ".mvavg.npz")) {
      // Load the averaged parameters into a temporary graph
      graphAvg = New<ExpressionGraph>();
      graphAvg->setDevice({0, DeviceType::cpu});
      builders_[0]->load(graphAvg, name, false);
      graphAvg->forceInit();
    }

    int totalSize = graphs_[0]->params()->vals()->size();

    int i = 0;
    for(auto graph : graphs_) {
      int __size__ = std::min(shardSize_, totalSize);
      totalSize -= __size__;
      Tensor paramAvg;
      Ptr<TensorAllocator> allocator
          = New<TensorAllocator>(graph->getBackend());

      allocator->reserveExact(__size__ * sizeof(float));
      allocator->allocate(paramAvg, {1, __size__});

      if(graphAvg)
        paramAvg->copyFrom(graphAvg->params()->vals());
      else
        paramAvg->copyFrom(params_[i++]);

      paramsAllocAvg_.push_back(allocator);
      paramsAvg_.push_back(paramAvg);
    }

    if(graphAvg)
      graphAvg.reset();
  }
}

void AsyncGraphGroup::execute(Ptr<data::Batch> batch) {
  if(first_) {
    init(batch);
    first_ = false;
  }

  auto task = [this](Ptr<data::Batch> batch) {
    static size_t i = 0;
    thread_local Ptr<ExpressionGraph> graph;
    thread_local Ptr<models::ModelBase> builder;
    thread_local size_t t = 0;
    thread_local size_t num_seen_words = 0;
    thread_local size_t num_seen_trg = 0;
    thread_local size_t num_seen_sentences = 0;
    thread_local int t_id = 0;
    thread_local float cost = 0;

    thread_local Tensor accGradients;
    thread_local Ptr<TensorAllocator> accAlloc;

    if(!graph) {
      std::lock_guard<std::mutex> lock(sync_);
      t_id = i;
      graph = graphs_[i];
      builder = builders_[i++];
    }

    auto costNode = builder->build(graph, batch);

    if(t % optimizerDelay_ == 0) {
      fetchParams(graph->params()->vals(), params_, t_id);
    }

    graph->forward();
    cost += costNode->scalar();
    graph->backward();

    Tensor gradients;
    if(optimizerDelay_ > 1) {
      if(t == 0) {
        accAlloc = New<TensorAllocator>(graph->getBackend());
        accAlloc->reserveExact(graph->params()->grads()->memory()->size());
        accAlloc->allocate(accGradients, graph->params()->grads()->shape());
        accGradients->set(0);
      }

      using namespace functional;
      Element(_1 += _2, accGradients, graph->params()->grads());
      gradients = accGradients;

      // Keep track of how many words we've calculated the error from
      num_seen_words += batch->words();
      num_seen_trg += batch->wordsTrg();
      num_seen_sentences += batch->size();
    } else {
      gradients = graph->params()->grads();
      num_seen_trg = batch->wordsTrg();
    }

    t++;

    if(t % optimizerDelay_ == 0) {
      pushGradients(gradients, num_seen_trg, t_id);
      // Reset the counter of seen target words after gradient update
      num_seen_trg = 0;
      if(optimizerDelay_ > 1)
        gradients->set(0);
    }

    if(t % optimizerDelay_ == 0 && scheduler_) {
      std::unique_lock<std::mutex> lock(schedulerMutex_);

      // Wait until the thread that wants to do validation is finished.
      pool_->wait_for_one(lock);

      if(options_->get<std::string>("cost-type") != "ce-sum")
        cost /= optimizerDelay_;

      if(optimizerDelay_ > 1) {
        std::vector<size_t> fakeLength = {1, 1};
        auto fb = data::CorpusBatch::fakeBatch(
            fakeLength, num_seen_sentences, NULL);
        fb->front()->setWords(num_seen_words);
        scheduler_->update(cost, fb);

        num_seen_words = 0;
        num_seen_sentences = 0;
      } else {
        scheduler_->update(cost, batch);
      }

      cost = 0;

      if(scheduler_->saving() || scheduler_->validating()) {
        // Wait with validation or saving until all other threads are done with
        // update.
        // We want to reuse the graphs for validation, so they need to be in
        // a safe state.
        pool_->wait_for_others(lock);

        if(mvAvg_)
          for(auto g : graphs_)
            fetchParams(g->params()->vals(), paramsAvg_, t_id);

        if(scheduler_->saving())
          this->save(graph);

        if(scheduler_->validating())
          scheduler_->validate(graphs_);

        // Validation or saving is done, tell other threads to continue work.
        pool_->notify_others();
      }
    }
  };

  pool_->enqueue(task, batch);
}

void AsyncGraphGroup::load() {
  if(!options_->get<bool>("no-reload")) {
    std::string name = options_->get<std::string>("model");

    if(boost::filesystem::exists(name)) {
      if(scheduler_)
        scheduler_->load(name);

      std::string nameGraph = name;
      if(mvAvg_ && boost::filesystem::exists(name + ".mvavg.npz"))
        // Load the original parameters from model.npz.mvavg.npz
        nameGraph += ".mvavg.npz";

      size_t i = 0;
      for(auto graph : graphs_)
        builders_[i++]->load(graph, nameGraph);

      // @TODO: probably we want to have the list of DeviceIds as an attribute
      std::vector<Ptr<Backend>> backends;
      for(auto graph : graphs_)
        backends.push_back(graph->getBackend());
      shardOpt_[0]->load(name + ".optimizer.npz", shardOpt_, backends);

    } else if(options_->has("pretrained-model")) {
      std::string nameInit = options_->get<std::string>("pretrained-model");
      LOG(info,
          "Initialize model weights with the pre-trained model {}",
          nameInit);
      size_t i = 0;
      for(auto graph : graphs_)
        builders_[i++]->load(graph, nameInit, false);
    }
  }
}

void AsyncGraphGroup::save(bool final /* = false */) {
  if(final && scheduler_) {
    if(mvAvg_ && !paramsAvg_.empty()) {
      // Save original parameters to model.mvavg.npz
      std::string name = options_->get<std::string>("model");
      builders_[0]->save(graphs_[0], name + ".mvavg.npz");
      // Switch to averaged parameters
      for(auto g : graphs_)
        fetchParams(g->params()->vals(), paramsAvg_, 0 /* safe? */);
    }

    scheduler_->validate(graphs_, true);
  }

  save(graphs_[0], final);
}

void AsyncGraphGroup::save(Ptr<ExpressionGraph> graph, bool final /* = false */) {
  int idx = 0;
  for(int i = 0; i < graphs_.size(); ++i) {
    if(graph == graphs_[i]) {
      idx = i;
      break;
    }
  }

  std::string name = options_->get<std::string>("model");

  if(options_->get<bool>("overwrite")) {
    builders_[idx]->save(graphs_[idx], name, true);
    if(scheduler_)
      scheduler_->save(name);
  } else {
    if(!final) {
      std::string numberOfBatches
          = scheduler_ ? std::to_string(scheduler_->numberOfBatches())
                       : "unknown";
      std::string nameOverwrite = name;
      nameOverwrite.replace(
          name.size() - 4, 4, ".iter" + numberOfBatches + ".npz");
      builders_[idx]->save(graphs_[idx], nameOverwrite);
    }

    builders_[idx]->save(graphs_[idx], name, true);
    if(scheduler_)
      scheduler_->save(name);
  }

  size_t totalSize = graphs_[idx]->params()->vals()->size();
  shardOpt_[idx]->save(name + ".optimizer.npz", shardOpt_, totalSize);
}

void AsyncGraphGroup::finalize() {
  pool_->join_all();  // call before destructing thread pool
  pool_.reset(nullptr);
  finalized_ = true;
}
<<<<<<< HEAD

}  // namespace marian
=======
}
>>>>>>> 130974cc
<|MERGE_RESOLUTION|>--- conflicted
+++ resolved
@@ -21,8 +21,7 @@
     graphs_.push_back(graph);
     shardOpt_.push_back(Optimizer(options_));
 
-    builders_.push_back(
-        models::from_config(options_, models::usage::training));
+    builders_.push_back(models::from_config(options_, models::usage::training));
   }
 }
 
@@ -353,9 +352,9 @@
   save(graphs_[0], final);
 }
 
-void AsyncGraphGroup::save(Ptr<ExpressionGraph> graph, bool final /* = false */) {
-  int idx = 0;
-  for(int i = 0; i < graphs_.size(); ++i) {
+void AsyncGraphGroup::save(Ptr<ExpressionGraph> graph, bool final /*=false*/) {
+  size_t idx = 0;
+  for(size_t i = 0; i < graphs_.size(); ++i) {
     if(graph == graphs_[i]) {
       idx = i;
       break;
@@ -393,9 +392,5 @@
   pool_.reset(nullptr);
   finalized_ = true;
 }
-<<<<<<< HEAD
-
-}  // namespace marian
-=======
-}
->>>>>>> 130974cc
+
+}  // namespace marian