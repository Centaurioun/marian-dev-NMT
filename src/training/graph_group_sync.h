--- conflicted
+++ resolved
@@ -50,13 +50,9 @@
   void load() override;
   void save(bool final = false) override;
 
-<<<<<<< HEAD
   Ptr<data::BatchStats> collectStats(const std::vector<Ptr<Vocab>>&);
-=======
   void finalize() override;
 
-  Ptr<data::BatchStats> collectStats();
->>>>>>> 16acabb3
   // @TODO: consider to make this a virtual as well? Currently it is a template dispatch
 };
 }  // namespace marian