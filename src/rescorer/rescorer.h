--- conflicted
+++ resolved
@@ -104,13 +104,7 @@
     bool summarize = !summary.empty();
     bool normalize = options_->get<bool>("normalize");
 
-<<<<<<< HEAD
-    float sumCost = 0;
-=======
-    std::string summary = summarize ? options_->get<std::string>("summary") : "cross-entropy";
-
     float sumLoss = 0;
->>>>>>> a6c9b592
     size_t sumWords = 0;
     size_t sumSamples = 0;
     size_t batchId = 0;
@@ -132,11 +126,7 @@
           // @TODO: normalize by length as in normalize
           // Once we have Frank's concept of ce-sum with sample size by words we will return a pair
           // here which will make it trivial to report all variants.
-<<<<<<< HEAD
-          auto costNode = builder->build(graph, batch);
-=======
           auto dynamicLoss = builder->build(graph, batch);
->>>>>>> a6c9b592
 
           graph->forward();
 
@@ -151,13 +141,13 @@
 
           std::unique_lock<std::mutex> lock(smutex);
           for(auto s : scores)
-            sumLoss += s; 
+            sumLoss += s;
           sumWords += batch->back()->batchWords();
           sumSamples += batch->size();
 
           if(!summarize) {
             for(size_t i = 0; i < batch->size(); ++i) {
-              output->Write((long)batch->getSentenceIds()[i], 
+              output->Write((long)batch->getSentenceIds()[i],
                              -1.f * scores[i], // report logProb while score is CE, hence negate
                              aligns[i]);
             }
