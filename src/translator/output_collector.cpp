#include "output_collector.h"
#include "common/file_stream.h"
#include "common/logging.h"

#include <cassert>

namespace marian {

<<<<<<< HEAD
OutputCollector::OutputCollector()
    : nextId_(0),
      outStrm_(new io::OutputFileStream(std::cout)),
      printing_(new DefaultPrinting()) {}
=======

	OutputCollector::OutputCollector(std::string outFile = "stdout")
		: nextId_(0),
		outStrm_(new OutputFileStream(std::cout)),
		printing_(new DefaultPrinting()) {
		if (outFile != "stdout")
			outStrm_.reset(new OutputFileStream(outFile));
	}

>>>>>>> e240a64b

void OutputCollector::Write(long sourceId,
                            const std::string& best1,
                            const std::string& bestn,
                            bool nbest) {
  std::lock_guard<std::mutex> lock(mutex_);
  if(sourceId == nextId_) {
    if(printing_->shouldBePrinted(sourceId))
      LOG(info, "Best translation {} : {}", sourceId, best1);

    if(nbest)
      *outStrm_ << bestn << std::endl;
    else
      *outStrm_ << best1 << std::endl;

    ++nextId_;

    Outputs::const_iterator iter, iterNext;
    iter = outputs_.begin();
    while(iter != outputs_.end()) {
      long currId = iter->first;

      if(currId == nextId_) {
        // 1st element in the map is the next
        const auto& currOutput = iter->second;
        if(printing_->shouldBePrinted(currId))
          LOG(info, "Best translation {} : {}", currId, currOutput.first);
        if(nbest)
          *outStrm_ << currOutput.second << std::endl;
        else
          *outStrm_ << currOutput.first << std::endl;

        ++nextId_;

        // delete current record, move iter on 1
        iterNext = iter;
        ++iterNext;
        outputs_.erase(iter);
        iter = iterNext;
      } else {
        // not the next. stop iterating
        assert(nextId_ < currId);
        break;
      }
    }

    // for 1-best, flush stdout so that we can consume this immediately from an
    // external process
    if(!nbest)
      *outStrm_ << std::flush;

  } else {
    // save for later
    outputs_[sourceId] = std::make_pair(best1, bestn);
  }
}

StringCollector::StringCollector() : maxId_(-1) {}

void StringCollector::add(long sourceId,
                          const std::string& best1,
                          const std::string& bestn) {
  std::lock_guard<std::mutex> lock(mutex_);
  LOG(info, "Best translation {} : {}", sourceId, best1);
  outputs_[sourceId] = std::make_pair(best1, bestn);
  if(maxId_ <= sourceId)
    maxId_ = sourceId;
}

std::vector<std::string> StringCollector::collect(bool nbest) {
  std::vector<std::string> outputs;
  for(int id = 0; id <= maxId_; ++id)
    outputs.emplace_back(nbest ? outputs_[id].second : outputs_[id].first);
  return outputs;
}
}  // namespace marian<|MERGE_RESOLUTION|>--- conflicted
+++ resolved
@@ -6,22 +6,13 @@
 
 namespace marian {
 
-<<<<<<< HEAD
-OutputCollector::OutputCollector()
-    : nextId_(0),
-      outStrm_(new io::OutputFileStream(std::cout)),
-      printing_(new DefaultPrinting()) {}
-=======
-
-	OutputCollector::OutputCollector(std::string outFile = "stdout")
-		: nextId_(0),
-		outStrm_(new OutputFileStream(std::cout)),
-		printing_(new DefaultPrinting()) {
-		if (outFile != "stdout")
-			outStrm_.reset(new OutputFileStream(outFile));
-	}
-
->>>>>>> e240a64b
+OutputCollector::OutputCollector(std::string outFile = "stdout")
+  : nextId_(0),
+    outStrm_(new io::OutputFileStream(std::cout)),
+    printing_(new DefaultPrinting()) {
+  if (outFile != "stdout")
+    outStrm_.reset(new io::OutputFileStream(outFile));
+}
 
 void OutputCollector::Write(long sourceId,
                             const std::string& best1,
