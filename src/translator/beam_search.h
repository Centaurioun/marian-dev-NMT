#pragma once
#include <algorithm>

#include "marian.h"
#include "translator/history.h"
#include "translator/scorers.h"
#include "data/factored_vocab.h"

#include "translator/helpers.h"
#include "translator/nth_element.h"

namespace marian {

class BeamSearch {
private:
  Ptr<Options> options_;
  std::vector<Ptr<Scorer>> scorers_;
  size_t beamSize_;
  Word trgEosId_{Word::NONE};
  Word trgUnkId_{Word::NONE};

  static constexpr auto INVALID_PATH_SCORE = -9999; // (@TODO: change to -9999.0 once C++ allows that)

public:
  BeamSearch(Ptr<Options> options,
             const std::vector<Ptr<Scorer>>& scorers,
             Word trgEosId,
             Word trgUnkId = Word::NONE)
      : options_(options),
        scorers_(scorers),
        beamSize_(options_->has("beam-size")
                      ? options_->get<size_t>("beam-size")
                      : 3),
        trgEosId_(trgEosId),
        trgUnkId_(trgUnkId) {}

  // combine new expandedPathScores and previous beams into new set of beams
  Beams toHyps(const std::vector<unsigned int>& nBestKeys, // [dimBatch, beamSize] flattened -> ((batchIdx, beamHypIdx) flattened, word idx) flattened
               const std::vector<float>& nBestPathScores,  // [dimBatch, beamSize] flattened
               const size_t nBestBeamSize, // for interpretation of nBestKeys
               const size_t vocabSize,     // ditto.
               const Beams& beams,
               const std::vector<Ptr<ScorerState /*const*/>>& states,
               Ptr<data::CorpusBatch /*const*/> batch, // for alignments only
               Ptr<FactoredVocab/*const*/> factoredVocab, size_t factorGroup) const {
    std::vector<float> align;
    if(options_->hasAndNotEmpty("alignment"))
      align = scorers_[0]->getAlignment(); // [beam depth, max src length, batch size, 1]; use alignments from the first scorer, even if ensemble

    const auto dimBatch = beams.size();
    Beams newBeams(dimBatch);   // return value of this function goes here

    for(size_t i = 0; i < nBestKeys.size(); ++i) { // [dimBatch, beamSize] flattened
      // Keys encode batchIdx, beamHypIdx, and word index in the entire beam.
      // They can be between 0 and (vocabSize * nBestBeamSize * batchSize)-1.
      // (beamHypIdx refers to the GPU tensors, *not* the beams[] array; they are not the same in case of purging)
      const auto  key       = nBestKeys[i];
      const float pathScore = nBestPathScores[i]; // expanded path score for (batchIdx, beamHypIdx, word)

      // decompose key into individual indices (batchIdx, beamHypIdx, wordIdx)
      const auto wordIdx    = (WordIndex)(key % vocabSize);
      const auto beamHypIdx =            (key / vocabSize) % nBestBeamSize;
      const auto batchIdx   =            (key / vocabSize) / nBestBeamSize;

      const auto& beam = beams[batchIdx];
      auto& newBeam = newBeams[batchIdx];

      if (newBeam.size() >= beam.size()) // getNBestList() generates N for all batch entries incl. those that already have a narrower beam
        continue;
      if (pathScore <= INVALID_PATH_SCORE) // (dummy slot or word that cannot be expanded by current factor)
        continue;

      ABORT_IF(beamHypIdx >= beam.size(), "Out of bounds beamHypIdx??");

      // map wordIdx to word
      auto prevHyp = beam[beamHypIdx];
      auto prevBeamHypIdx = beamHypIdx;
      Word word;
      // If short list has been set, then wordIdx is an index into the short-listed word set,
      // rather than the true word index.
      auto shortlist = scorers_[0]->getShortlist();
      if (factoredVocab) {
        // For factored decoding, the word is built over multiple decoding steps,
        // starting with the lemma, then adding factors one by one.
        if (factorGroup == 0) {
          word = factoredVocab->lemma2Word(shortlist ? shortlist->reverseMap(wordIdx) : wordIdx); // @BUGBUG: reverseMap is only correct if factoredVocab_->getGroupRange(0).first == 0
          //LOG(info, "new lemma {}={}", word.toWordIndex(), factoredVocab->word2string(word));
        }
        else {
          //LOG(info, "expand word {}={} with factor[{}] {}", beam[beamHypIdx]->getWord().toWordIndex(),
          //    factoredVocab->word2string(beam[beamHypIdx]->getWord()), factorGroup, wordIdx);
          word = beam[beamHypIdx]->getWord();
          ABORT_IF(!factoredVocab->canExpandFactoredWord(word, factorGroup),
                   "A word without this factor snuck through to here??");
          word = factoredVocab->expandFactoredWord(word, factorGroup, wordIdx);
          prevBeamHypIdx = prevHyp->getPrevStateIndex();
          prevHyp = prevHyp->getPrevHyp(); // short-circuit the backpointer, so that the traceback doesnot contain partially factored words
        }
      }
      else if (shortlist)
        word = Word::fromWordIndex(shortlist->reverseMap(wordIdx));
      else
        word = Word::fromWordIndex(wordIdx);

      auto hyp = New<Hypothesis>(prevHyp, word, prevBeamHypIdx, pathScore);

      // Set score breakdown for n-best lists
      if(options_->get<bool>("n-best")) {
        auto breakDown = beam[beamHypIdx]->getScoreBreakdown();
        ABORT_IF(factoredVocab && factorGroup > 0 && !factoredVocab->canExpandFactoredWord(word, factorGroup),
                 "A word without this factor snuck through to here??");
        breakDown.resize(states.size(), 0); // at start, this is empty, so this will set the initial score to 0
        for(size_t j = 0; j < states.size(); ++j) {
          auto lval = states[j]->getLogProbs().getFactoredLogitsTensor(factorGroup); // [localBeamSize, 1, dimBatch, dimFactorVocab]
          size_t flattenedLogitIndex = (beamHypIdx * dimBatch + batchIdx) * vocabSize + wordIdx;  // (beam idx, batch idx, word idx); note: beam and batch are transposed, compared to 'key'
          // @TODO: use a function on shape() to index, or new method val->at({i1, i2, i3, i4}) with broadcasting
<<<<<<< HEAD
          ABORT_IF(lval->shape() != Shape({(int)nBestBeamSize, 1, (int)dimBatch, (int)vocabSize}), 
                   "Unexpected shape of logits?? {} != {}", lval->shape(), Shape({(int)nBestBeamSize, 1, (int)dimBatch, (int)vocabSize}));
=======
          ABORT_IF(lval->shape() != Shape({(int)beam.size(), 1, (int)dimBatch, (int)vocabSize}), "Unexpected shape of logits??");
>>>>>>> f3ea35cb
          breakDown[j] += lval->get(flattenedLogitIndex);
        }
        hyp->setScoreBreakdown(breakDown);
      }

      // Set alignments
      if(!align.empty() && factorGroup == 0) {
        hyp->setAlignment(getAlignmentsForHypothesis(align, batch, (int)beamHypIdx, (int)batchIdx));
      }

      newBeam.push_back(hyp);
    }

    // if factored vocab and this is not the first factor, we need to
    // also propagate factored hypotheses that do not get expanded in this step because they don't have this factor
    if (factorGroup > 0) {
      for (size_t batchIdx = 0; batchIdx < beams.size(); batchIdx++) {
        const auto& beam = beams[batchIdx];
        auto& newBeam = newBeams[batchIdx];
        for (const auto& beamHyp : beam) {
          auto word = beamHyp->getWord();
          //LOG(info, "Checking {}", factoredVocab->word2string(word));
          if (factoredVocab->canExpandFactoredWord(word, factorGroup)) // handled above
            continue;
          //LOG(info, "Forwarded {}", factoredVocab->word2string(word));
          newBeam.push_back(beamHyp);
        }
        if (newBeam.size() > beam.size()) {
          //LOG(info, "Size {}, sorting...", newBeam.size());
          std::nth_element(newBeam.begin(), newBeam.begin() + beam.size(), newBeam.end(), [](Ptr<Hypothesis> a, Ptr<Hypothesis> b) {
            return a->getPathScore() > b->getPathScore(); // (sort highest score first)
          });
          //LOG(info, "Size {}, sorted...", newBeam.size());
          newBeam.resize(beam.size());
        }
      }
    }
    return newBeams;
  }

  std::vector<float> getAlignmentsForHypothesis(
      const std::vector<float> alignAll, // [beam depth, max src length, batch size, 1]
      Ptr<data::CorpusBatch> batch,
      int beamHypIdx,
      int batchIdx) const {
    // Let's B be the beam size, N be the number of batched sentences,
    // and L the number of words in the longest sentence in the batch.
    // The alignment vector:
    //
    // if(first)
    //   * has length of N x L if it's the first beam
    //   * stores elements in the following order:
    //     beam1 = [word1-batch1, word1-batch2, ..., word2-batch1, ...]
    // else
    //   * has length of N x L x B
    //   * stores elements in the following order:
    //     beams = [beam1, beam2, ..., beam_n]
    //
    // The mask vector is always of length N x L and has 1/0s stored like
    // in a single beam, i.e.:
    //   * [word1-batch1, word1-batch2, ..., word2-batch1, ...]
    //
    size_t batchSize = batch->size();                // number of sentences in batch
    size_t batchWidth = batch->width();              // max src length
    size_t batchWidthXSize = batchWidth * batchSize; // total number of words in the batch incl. padding
    std::vector<float> align;

    // loop over words of batch entry 'batchIdx' and beam entry 'beamHypIdx'
    for(size_t w = 0; w < batchWidth; ++w) {
      size_t a = ((batchWidthXSize * beamHypIdx) + batchIdx) + (batchSize * w);
      size_t m = a % batchWidthXSize; // == batchIdx + (batchSize * w)
      if(batch->front()->mask()[m] != 0)
        align.emplace_back(alignAll[a]);
    }

    return align;
  }

  // remove all beam entries that have reached EOS
  Beams purgeBeams(const Beams& beams) {
    Beams newBeams;
    for(auto beam : beams) {
      Beam newBeam;
      for(auto hyp : beam) {
        if(hyp->getWord() != trgEosId_) {
          newBeam.push_back(hyp);
        }
      }
      newBeams.push_back(newBeam);
    }
    return newBeams;
  }

  //**********************************************************************
  // main decoding function
  Histories search(Ptr<ExpressionGraph> graph, Ptr<data::CorpusBatch> batch) {
    ABORT_IF(batch->back()->vocab() && batch->back()->vocab()->getEosId() != trgEosId_,
        "Batch uses different EOS token than was passed to BeamSearch originally");

    auto factoredVocab = batch->back()->vocab()->tryAs<FactoredVocab>();
#if 0   // use '1' here to disable factored decoding, e.g. for comparisons
    factoredVocab.reset();
#endif
    size_t numFactorGroups = factoredVocab ? factoredVocab->getNumGroups() : 1;
    if (numFactorGroups == 1) // if no factors then we didn't need this object in the first place
      factoredVocab.reset();

    const int dimBatch = (int)batch->size();

    auto getNBestList = createGetNBestListFn(beamSize_, dimBatch, graph->getDeviceId());

    for(auto scorer : scorers_) {
      scorer->clear(graph);
    }

    Histories histories(dimBatch);
    for(int i = 0; i < dimBatch; ++i) {
      size_t sentId = batch->getSentenceIds()[i];
      histories[i] = New<History>(sentId,
                                  options_->get<float>("normalize"),
                                  options_->get<float>("word-penalty"));
    }

    // start states
    std::vector<Ptr<ScorerState>> states;
    for(auto scorer : scorers_) {
      states.push_back(scorer->startState(graph, batch));
    }

    Beams beams(dimBatch, Beam(beamSize_, New<Hypothesis>())); // array [dimBatch] of array [localBeamSize] of Hypothesis

    for(int i = 0; i < dimBatch; ++i)
      histories[i]->add(beams[i], trgEosId_);

    // the decoding process updates the following state information in each output time step:
    //  - beams: array [dimBatch] of array [localBeamSize] of Hypothesis
    //     - current output time step's set of active hypotheses, aka active search space
    //  - states[.]: ScorerState
    //     - NN state; one per scorer, e.g. 2 for ensemble of 2
    // and it forms the following return value
    //  - histories: array [dimBatch] of History
    //    with History: vector [t] of array [localBeamSize] of Hypothesis
    //    with Hypothesis: (last word, aggregate score, prev Hypothesis)

    // main loop over output time steps
    for (size_t t = 0; ; t++) {
      ABORT_IF(dimBatch != beams.size(), "Lost a batch entry??");

      // determine beam size for next output time step, as max over still-active sentences
      // E.g. if all batch entries are down from beam 5 to no more than 4 surviving hyps, then
      // switch to beam of 4 for all. If all are done, then beam ends up being 0, and we are done.
      size_t localBeamSize = 0; // @TODO: is there some std::algorithm for this?
      for(auto& beam : beams)
        if(beam.size() > localBeamSize)
          localBeamSize = beam.size();

      // done if all batch entries have reached EOS on all beam entries
      if (localBeamSize == 0)
        break;

      for (size_t factorGroup = 0; factorGroup < numFactorGroups; factorGroup++) {
      // @TODO: Indent the body of this loop. Not done for this commit for easier reviewing.
      // for factored vocabs, we do one factor at a time, but without updating the scorer for secondary factors

      //**********************************************************************
      // create constant containing previous path scores for current beam
      // Also create mapping of hyp indices, for reordering the decoder-state tensors.
      std::vector<IndexType> hypIndices; // [localBeamsize, 1, dimBatch, 1] (flattened) tensor index ((beamHypIdx, batchIdx), flattened) of prev hyp that a hyp originated from
      std::vector<Word> prevWords;       // [localBeamsize, 1, dimBatch, 1] (flattened) word that a hyp ended in, for advancing the decoder-model's history
      Expr prevPathScores;               // [localBeamSize, 1, dimBatch, 1], path score that a hyp ended in (last axis will broadcast into vocab size when adding expandedPathScores)
      bool anyCanExpand = false; // stays false if all hyps are invalid factor expansions
      if(t == 0 && factorGroup == 0) { // no scores yet
        prevPathScores = graph->constant({1, 1, 1, 1}, inits::from_value(0));
        anyCanExpand = true;
      } else {
        std::vector<float> prevScores;
        for(size_t beamHypIdx = 0; beamHypIdx < localBeamSize; ++beamHypIdx) {
          for(int batchIdx = 0; batchIdx < dimBatch; ++batchIdx) { // loop over batch entries (active sentences)
            auto& beam = beams[batchIdx];
            if(beamHypIdx < beam.size()) {
              auto hyp = beam[beamHypIdx];
              auto word = hyp->getWord();
              auto canExpand = (!factoredVocab || factoredVocab->canExpandFactoredWord(hyp->getWord(), factorGroup));
              //LOG(info, "[{}, {}] Can expand {} with {} -> {}", batchIdx, beamHypIdx, (*batch->back()->vocab())[hyp->getWord()], factorGroup, canExpand);
              anyCanExpand |= canExpand;
              hypIndices.push_back((IndexType)(hyp->getPrevStateIndex() * dimBatch + batchIdx)); // (beamHypIdx, batchIdx), flattened, for index_select() operation
              prevWords .push_back(word);
              prevScores.push_back(canExpand ? hyp->getPathScore() : INVALID_PATH_SCORE);
            } else {  // pad to localBeamSize (dummy hypothesis)
              hypIndices.push_back(0);
              prevWords.push_back(trgEosId_);  // (unused, but must be valid)
              prevScores.push_back((float)INVALID_PATH_SCORE);
            }
          }
        }
        prevPathScores = graph->constant({(int)localBeamSize, 1, dimBatch, 1}, inits::from_vector(prevScores));
      }
      if (!anyCanExpand) // all words cannot expand this factor: skip
        continue;

      //**********************************************************************
      // compute expanded path scores with word prediction probs from all scorers
      auto expandedPathScores = prevPathScores; // will become [localBeamSize, 1, dimBatch, dimVocab]
      Expr logProbs;
      for(size_t i = 0; i < scorers_.size(); ++i) {
        if (factorGroup == 0) {
          // compute output probabilities for current output time step
          //  - uses hypIndices[index in beam, 1, batch index, 1] to reorder scorer state to reflect the top-N in beams[][]
          //  - adds prevWords [index in beam, 1, batch index, 1] to the scorer's target history
          //  - performs one step of the scorer
          //  - returns new NN state for use in next output time step
          //  - returns vector of prediction probabilities over output vocab via newState
          // update state in-place for next output time step
          //if (t > 0) for (size_t kk = 0; kk < prevWords.size(); kk++)
          //  LOG(info, "prevWords[{},{}]={} -> {}", t/numFactorGroups, factorGroup,
          //      factoredVocab ? factoredVocab->word2string(prevWords[kk]) : (*batch->back()->vocab())[prevWords[kk]],
          //      prevScores[kk]);
          states[i] = scorers_[i]->step(graph, states[i], hypIndices, prevWords, dimBatch, (int)localBeamSize);
          if (numFactorGroups == 1) // @TODO: this branch can go away
            logProbs = states[i]->getLogProbs().getLogits(); // [localBeamSize, 1, dimBatch, dimVocab]
          else
          {
            auto shortlist = scorers_[i]->getShortlist();
            logProbs = states[i]->getLogProbs().getFactoredLogits(factorGroup, shortlist); // [localBeamSize, 1, dimBatch, dimVocab]
          }
          //logProbs->debug("logProbs");
        }
        else {
          // add secondary factors
          // For those, we don't update the decoder-model state in any way.
          // Instead, we just keep expanding with the factors.
          // We will have temporary Word entries in hyps with some factors set to FACTOR_NOT_SPECIFIED.
          // For some lemmas, a factor is not applicable. For those, the factor score is the same (zero)
          // for all factor values. This would thus unnecessarily pollute the beam with identical copies,
          // and push out other hypotheses. Hence, we exclude those here by setting the path score to
          // INVALID_PATH_SCORE. Instead, toHyps() explicitly propagates those hyps by simply copying the
          // previous hypothesis.
          logProbs = states[i]->getLogProbs().getFactoredLogits(factorGroup, /*shortlist=*/ nullptr, hypIndices, localBeamSize); // [localBeamSize, 1, dimBatch, dimVocab]
        }
        // expand all hypotheses, [localBeamSize, 1, dimBatch, 1] -> [localBeamSize, 1, dimBatch, dimVocab]
        expandedPathScores = expandedPathScores + scorers_[i]->getWeight() * logProbs;
      }

      // make beams continuous
      expandedPathScores = swapAxes(expandedPathScores, 0, 2); // -> [dimBatch, 1, localBeamSize, dimVocab]

      // perform NN computation
      if(t == 0 && factorGroup == 0)
        graph->forward();
      else
        graph->forwardNext();

      //**********************************************************************
      // suppress specific symbols if not at right positions
      if(trgUnkId_ != Word::NONE && options_->has("allow-unk") && !options_->get<bool>("allow-unk") && factorGroup == 0)
        suppressWord(expandedPathScores, factoredVocab ? factoredVocab->getUnkIndex() : trgUnkId_.toWordIndex());
      for(auto state : states)
        state->blacklist(expandedPathScores, batch);

      //**********************************************************************
      // perform beam search

      // find N best amongst the (localBeamSize * dimVocab) hypotheses
      std::vector<unsigned int> nBestKeys; // [dimBatch, localBeamSize] flattened -> (batchIdx, beamHypIdx, word idx) flattened
      std::vector<float> nBestPathScores;  // [dimBatch, localBeamSize] flattened
      getNBestList(/*in*/ expandedPathScores->val(), // [dimBatch, 1, localBeamSize, dimVocab or dimShortlist]
                   /*N=*/localBeamSize,              // desired beam size
                   /*out*/ nBestPathScores, /*out*/ nBestKeys,
                   /*first=*/t == 0 && factorGroup == 0); // @TODO: this is only used for checking presently, and should be removed altogether
      // Now, nBestPathScores contain N-best expandedPathScores for each batch and beam,
      // and nBestKeys for each their original location (batchIdx, beamHypIdx, word).

      // combine N-best sets with existing search space (beams) to updated search space
      beams = toHyps(nBestKeys, nBestPathScores,
                     /*nBestBeamSize*/expandedPathScores->shape()[-2], // used for interpretation of keys
                     /*vocabSize=*/expandedPathScores->shape()[-1],    // used for interpretation of keys
                     beams,
                     states,    // used for keeping track of per-ensemble-member path score
                     batch,     // only used for propagating alignment info
                     factoredVocab, factorGroup);

      } // END FOR factorGroup = 0 .. numFactorGroups-1

      // remove all hyps that end in EOS
      // The position of a hyp in the beam may change.
      const auto purgedNewBeams = purgeBeams(beams);

      // add updated search space (beams) to our return value
      bool maxLengthReached = false;
      for(int i = 0; i < dimBatch; ++i) {
        // if this batch entry has surviving hyps then add them to the traceback grid
        if(!beams[i].empty()) {
          if (histories[i]->size() >= options_->get<float>("max-length-factor") * batch->front()->batchWidth())
            maxLengthReached = true;
          histories[i]->add(beams[i], trgEosId_, purgedNewBeams[i].empty() || maxLengthReached);
        }
      }
      if (maxLengthReached) // early exit if max length limit was reached
        break;

      // this is the search space for the next output time step
      beams = purgedNewBeams;
    } // end of main loop over output time steps

    return histories; // [dimBatch][t][N best hyps]
  }
};
}  // namespace marian<|MERGE_RESOLUTION|>--- conflicted
+++ resolved
@@ -114,12 +114,8 @@
           auto lval = states[j]->getLogProbs().getFactoredLogitsTensor(factorGroup); // [localBeamSize, 1, dimBatch, dimFactorVocab]
           size_t flattenedLogitIndex = (beamHypIdx * dimBatch + batchIdx) * vocabSize + wordIdx;  // (beam idx, batch idx, word idx); note: beam and batch are transposed, compared to 'key'
           // @TODO: use a function on shape() to index, or new method val->at({i1, i2, i3, i4}) with broadcasting
-<<<<<<< HEAD
           ABORT_IF(lval->shape() != Shape({(int)nBestBeamSize, 1, (int)dimBatch, (int)vocabSize}), 
                    "Unexpected shape of logits?? {} != {}", lval->shape(), Shape({(int)nBestBeamSize, 1, (int)dimBatch, (int)vocabSize}));
-=======
-          ABORT_IF(lval->shape() != Shape({(int)beam.size(), 1, (int)dimBatch, (int)vocabSize}), "Unexpected shape of logits??");
->>>>>>> f3ea35cb
           breakDown[j] += lval->get(flattenedLogitIndex);
         }
         hyp->setScoreBreakdown(breakDown);
