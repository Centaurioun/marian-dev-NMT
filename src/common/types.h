--- conflicted
+++ resolved
@@ -361,26 +361,19 @@
 private:
   
   template <typename MaxType> void setLimitsMax() {
-    max    = std::numeric_limits<MaxType>::max();
-    lowest = std::numeric_limits<MaxType>::lowest();
+    max    = (ReturnType)std::numeric_limits<MaxType>::max();
+    lowest = (ReturnType)std::numeric_limits<MaxType>::lowest();
   }
 
   template <typename RequestType>
   void setLimits() {
-<<<<<<< HEAD
     // check if the maximum of type RequestType fits into ReturnType
     constexpr bool fits = typeFitting::fitsIntoMax<RequestType, ReturnType>();
     // and then use the smaller of each types to determine max, min, lowest.
     using MaxType = typename std::conditional<fits, RequestType, ReturnType>::type;
     setLimitsMax<MaxType>();
-
     // @TODO: should we rather abort if the RequestType does not fit into ReturnType instead of clipping to smaller type? 
     // ABORT_IF(!fits, "Type {} is too small to contain max of type {}", typeId<ReturnType>(), typeId<RequestType>());
-=======
-    max    = (T)std::numeric_limits<L>::max();
-    min    = (T)std::numeric_limits<L>::min();
-    lowest = (T)std::numeric_limits<L>::lowest();
->>>>>>> 8b2d295e
   }
 
   void setLimits(Type type) {
