--- conflicted
+++ resolved
@@ -785,12 +785,8 @@
     SET_OPTION("save-freq", size_t);
     SET_OPTION("no-shuffle", bool);
     SET_OPTION("tempdir", std::string);
-<<<<<<< HEAD
-    SET_OPTION("sqlite", bool);
-=======
     SET_OPTION("sqlite", std::string);
     SET_OPTION("sqlite-drop", bool);
->>>>>>> 083b86ac
 
     SET_OPTION("optimizer", std::string);
     SET_OPTION_NONDEFAULT("optimizer-params", std::vector<float>);
