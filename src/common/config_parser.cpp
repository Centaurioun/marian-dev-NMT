--- conflicted
+++ resolved
@@ -43,7 +43,6 @@
   cli.switchGroup("General options");
 
   // clang-format off
-<<<<<<< HEAD
   cli.add_nondefault<bool>("--version",
       "Print version number and exit");
   cli.add<std::vector<std::string>>("--config,-c",
@@ -56,6 +55,8 @@
   cli.add<std::string>("--log-level",
      "Set verbosity level of logging: trace, debug, info, warn, err(or), critical, off",
      "info");
+  cli.add_nondefault<std::string>("--log-time-zone",
+     "Set time zone for the date shown on logging");
   cli.add<bool>("--quiet",
      "Suppress all logging to stderr. Logging to files still works");
   cli.add<bool>("--quiet-translation",
@@ -70,39 +71,6 @@
      "All paths are relative to the config file location");
   cli.add<bool>("--dump-config",
      "Dump current (modified) configuration to stdout and exit");
-=======
-  general.add_options()
-    ("config,c", po::value<std::vector<std::string>>()->multitoken(),
-     "Configuration file(s). If multiple, later overrides earlier.")
-    ("workspace,w", po::value<size_t>()->default_value(defaultWorkspace),
-      "Preallocate  arg  MB of work space")
-    ("log", po::value<std::string>(),
-     "Log training process information to file given by  arg")
-    ("log-level", po::value<std::string>()->default_value("info"),
-     "Set verbosity level of logging "
-     "(trace - debug - info - warn - err(or) - critical - off)")
-    ("log-time-zone", po::value<std::string>()->default_value(""),
-     "Set time zone for the date shown on logging")
-    ("quiet", po::value<bool>()->zero_tokens()->default_value(false),
-     "Suppress all logging to stderr. Logging to files still works")
-    ("quiet-translation", po::value<bool>()->zero_tokens()->default_value(false),
-     "Suppress logging for translation")
-    ("seed", po::value<size_t>()->default_value(0),
-     "Seed for all random number generators. 0 means initialize randomly")
-    ("clip-gemm", po::value<float>()->default_value(0.f),
-     "If not 0 clip GEMM input values to +/- arg")
-    ("interpolate-env-vars", po::value<bool>()->zero_tokens()->default_value(false),
-     "allow the use of environment variables in paths, of the form ${VAR_NAME}")
-    ("relative-paths", po::value<bool>()->zero_tokens()->default_value(false),
-     "All paths are relative to the config file location")
-    ("dump-config", po::value<bool>()->zero_tokens()->default_value(false),
-     "Dump current (modified) configuration to stdout and exit")
-    ("version", po::value<bool>()->zero_tokens()->default_value(false),
-      "Print version number and exit")
-    ("help,h", po::value<bool>()->zero_tokens()->default_value(false),
-      "Print this help message and exit")
-  ;
->>>>>>> ef6d2694
   // clang-format on
 }
 
@@ -731,43 +699,8 @@
     }
   };
 
-<<<<<<< HEAD
   cli::ProcessPaths(config_, transformFunc, PATHS);
 }
-=======
-  SET_OPTION("workspace", size_t);
-  SET_OPTION("log-level", std::string);
-  SET_OPTION("log-time-zone", std::string);
-  SET_OPTION("quiet", bool);
-  SET_OPTION("quiet-translation", bool);
-  SET_OPTION_NONDEFAULT("log", std::string);
-  SET_OPTION("seed", size_t);
-  SET_OPTION("clip-gemm", float);
-  SET_OPTION("interpolate-env-vars", bool);
-  SET_OPTION("relative-paths", bool);
-  SET_OPTION("devices", std::vector<std::string>);
-  SET_OPTION("cpu-threads", size_t);
-  // SET_OPTION("omp-threads", size_t);
-
-  SET_OPTION("mini-batch", int);
-  SET_OPTION("maxi-batch", int);
-
-  SET_OPTION("maxi-batch-sort", std::string);
-  SET_OPTION("max-length", size_t);
-  SET_OPTION("max-length-crop", bool);
-
-  if(vm_["best-deep"].as<bool>()) {
-    config_["layer-normalization"] = true;
-    config_["tied-embeddings"] = true;
-    config_["enc-type"] = "alternating";
-    config_["enc-cell-depth"] = 2;
-    config_["enc-depth"] = 4;
-    config_["dec-cell-base-depth"] = 4;
-    config_["dec-cell-high-depth"] = 2;
-    config_["dec-depth"] = 4;
-    config_["skip"] = true;
-  }
->>>>>>> ef6d2694
 
 YAML::Node ConfigParser::loadConfigFiles(
     const std::vector<std::string>& paths) {
